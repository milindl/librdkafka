/*
 * librdkafka - Apache Kafka C library
 *
 * Copyright (c) 2012-2015, Magnus Edenhill
 * All rights reserved.
 *
 * Redistribution and use in source and binary forms, with or without
 * modification, are permitted provided that the following conditions are met:
 *
 * 1. Redistributions of source code must retain the above copyright notice,
 *    this list of conditions and the following disclaimer.
 * 2. Redistributions in binary form must reproduce the above copyright notice,
 *    this list of conditions and the following disclaimer in the documentation
 *    and/or other materials provided with the distribution.
 *
 * THIS SOFTWARE IS PROVIDED BY THE COPYRIGHT HOLDERS AND CONTRIBUTORS "AS IS"
 * AND ANY EXPRESS OR IMPLIED WARRANTIES, INCLUDING, BUT NOT LIMITED TO, THE
 * IMPLIED WARRANTIES OF MERCHANTABILITY AND FITNESS FOR A PARTICULAR PURPOSE
 * ARE DISCLAIMED. IN NO EVENT SHALL THE COPYRIGHT OWNER OR CONTRIBUTORS BE
 * LIABLE FOR ANY DIRECT, INDIRECT, INCIDENTAL, SPECIAL, EXEMPLARY, OR
 * CONSEQUENTIAL DAMAGES (INCLUDING, BUT NOT LIMITED TO, PROCUREMENT OF
 * SUBSTITUTE GOODS OR SERVICES; LOSS OF USE, DATA, OR PROFITS; OR BUSINESS
 * INTERRUPTION) HOWEVER CAUSED AND ON ANY THEORY OF LIABILITY, WHETHER IN
 * CONTRACT, STRICT LIABILITY, OR TORT (INCLUDING NEGLIGENCE OR OTHERWISE)
 * ARISING IN ANY WAY OUT OF THE USE OF THIS SOFTWARE, EVEN IF ADVISED OF THE
 * POSSIBILITY OF SUCH DAMAGE.
 */

#include <stdarg.h>

#include "rdkafka_int.h"
#include "rdkafka_request.h"
#include "rdkafka_broker.h"
#include "rdkafka_offset.h"
#include "rdkafka_topic.h"
#include "rdkafka_partition.h"
#include "rdkafka_metadata.h"
#include "rdkafka_msgset.h"
#include "rdkafka_idempotence.h"
#include "rdkafka_txnmgr.h"
#include "rdkafka_sasl.h"

#include "rdrand.h"
#include "rdstring.h"
#include "rdunittest.h"


/**
 * Kafka protocol request and response handling.
 * All of this code runs in the broker thread and uses op queues for
 * propagating results back to the various sub-systems operating in
 * other threads.
 */


/* RD_KAFKA_ERR_ACTION_.. to string map */
static const char *rd_kafka_actions_descs[] = {
    "Permanent",    "Ignore",  "Refresh",         "Retry",
    "Inform",       "Special", "MsgNotPersisted", "MsgPossiblyPersisted",
    "MsgPersisted", NULL,
};

const char *rd_kafka_actions2str(int actions) {
        static RD_TLS char actstr[128];
        return rd_flags2str(actstr, sizeof(actstr), rd_kafka_actions_descs,
                            actions);
}


/**
 * @brief Decide action(s) to take based on the returned error code.
 *
 * The optional var-args is a .._ACTION_END terminated list
 * of action,error tuples which overrides the general behaviour.
 * It is to be read as: for \p error, return \p action(s).
 *
 * @warning \p request, \p rkbuf and \p rkb may be NULL.
 */
int rd_kafka_err_action(rd_kafka_broker_t *rkb,
                        rd_kafka_resp_err_t err,
                        const rd_kafka_buf_t *request,
                        ...) {
        va_list ap;
        int actions = 0;
        int exp_act;

        if (!err)
                return 0;

        /* Match explicitly defined error mappings first. */
        va_start(ap, request);
        while ((exp_act = va_arg(ap, int))) {
                int exp_err = va_arg(ap, int);

                if (err == exp_err)
                        actions |= exp_act;
        }
        va_end(ap);

        /* Explicit error match. */
        if (actions) {
                if (err && rkb && request)
                        rd_rkb_dbg(
                            rkb, BROKER, "REQERR",
                            "%sRequest failed: %s: explicit actions %s",
                            rd_kafka_ApiKey2str(request->rkbuf_reqhdr.ApiKey),
                            rd_kafka_err2str(err),
                            rd_kafka_actions2str(actions));

                return actions;
        }

        /* Default error matching */
        switch (err) {
        case RD_KAFKA_RESP_ERR_NO_ERROR:
                break;
        case RD_KAFKA_RESP_ERR_LEADER_NOT_AVAILABLE:
        case RD_KAFKA_RESP_ERR_NOT_LEADER_FOR_PARTITION:
        case RD_KAFKA_RESP_ERR_BROKER_NOT_AVAILABLE:
        case RD_KAFKA_RESP_ERR_REPLICA_NOT_AVAILABLE:
        case RD_KAFKA_RESP_ERR_COORDINATOR_NOT_AVAILABLE:
        case RD_KAFKA_RESP_ERR_NOT_COORDINATOR:
        case RD_KAFKA_RESP_ERR__WAIT_COORD:
                /* Request metadata information update */
                actions |= RD_KAFKA_ERR_ACTION_REFRESH |
                           RD_KAFKA_ERR_ACTION_MSG_NOT_PERSISTED;
                break;

        case RD_KAFKA_RESP_ERR_KAFKA_STORAGE_ERROR:
                /* Request metadata update and retry */
                actions |= RD_KAFKA_ERR_ACTION_REFRESH |
                           RD_KAFKA_ERR_ACTION_RETRY |
                           RD_KAFKA_ERR_ACTION_MSG_NOT_PERSISTED;
                break;

        case RD_KAFKA_RESP_ERR__TRANSPORT:
        case RD_KAFKA_RESP_ERR__TIMED_OUT:
        case RD_KAFKA_RESP_ERR_REQUEST_TIMED_OUT:
        case RD_KAFKA_RESP_ERR_NOT_ENOUGH_REPLICAS_AFTER_APPEND:
                actions |= RD_KAFKA_ERR_ACTION_RETRY |
                           RD_KAFKA_ERR_ACTION_MSG_POSSIBLY_PERSISTED;
                break;

        case RD_KAFKA_RESP_ERR_NOT_ENOUGH_REPLICAS:
                /* Client-side wait-response/in-queue timeout */
        case RD_KAFKA_RESP_ERR__TIMED_OUT_QUEUE:
                actions |= RD_KAFKA_ERR_ACTION_RETRY |
                           RD_KAFKA_ERR_ACTION_MSG_NOT_PERSISTED;
                break;

        case RD_KAFKA_RESP_ERR__PURGE_INFLIGHT:
                actions |= RD_KAFKA_ERR_ACTION_PERMANENT |
                           RD_KAFKA_ERR_ACTION_MSG_POSSIBLY_PERSISTED;
                break;

        case RD_KAFKA_RESP_ERR__BAD_MSG:
                /* Buffer parse failures are typically a client-side bug,
                 * treat them as permanent failures. */
                actions |= RD_KAFKA_ERR_ACTION_PERMANENT |
                           RD_KAFKA_ERR_ACTION_MSG_POSSIBLY_PERSISTED;
                break;

        case RD_KAFKA_RESP_ERR_COORDINATOR_LOAD_IN_PROGRESS:
                actions |= RD_KAFKA_ERR_ACTION_RETRY;
                break;

        case RD_KAFKA_RESP_ERR__DESTROY:
        case RD_KAFKA_RESP_ERR_INVALID_SESSION_TIMEOUT:
        case RD_KAFKA_RESP_ERR__UNSUPPORTED_FEATURE:
        case RD_KAFKA_RESP_ERR__PURGE_QUEUE:
        default:
                actions |= RD_KAFKA_ERR_ACTION_PERMANENT |
                           RD_KAFKA_ERR_ACTION_MSG_NOT_PERSISTED;
                break;
        }

        /* Fatal or permanent errors are not retriable */
        if (actions &
            (RD_KAFKA_ERR_ACTION_FATAL | RD_KAFKA_ERR_ACTION_PERMANENT))
                actions &= ~RD_KAFKA_ERR_ACTION_RETRY;

        /* If no request buffer was specified, which might be the case
         * in certain error call chains, mask out the retry action. */
        if (!request)
                actions &= ~RD_KAFKA_ERR_ACTION_RETRY;
        else if (request->rkbuf_reqhdr.ApiKey != RD_KAFKAP_Produce)
                /* Mask out message-related bits for non-Produce requests */
                actions &= ~RD_KAFKA_ERR_ACTION_MSG_FLAGS;

        if (err && actions && rkb && request)
                rd_rkb_dbg(
                    rkb, BROKER, "REQERR", "%sRequest failed: %s: actions %s",
                    rd_kafka_ApiKey2str(request->rkbuf_reqhdr.ApiKey),
                    rd_kafka_err2str(err), rd_kafka_actions2str(actions));

        return actions;
}


/**
 * @brief Read a list of topic+partitions+extra from \p rkbuf.
 *
 * @param rkbuf buffer to read from
 * @param fields An array of fields to read from the buffer and set on
 *               the rktpar object, in the specified order, must end
 *               with RD_KAFKA_TOPIC_PARTITION_FIELD_END.
 *
 * @returns a newly allocated list on success, or NULL on parse error.
 */
rd_kafka_topic_partition_list_t *rd_kafka_buf_read_topic_partitions0(
    rd_kafka_buf_t *rkbuf,
    size_t estimated_part_cnt,
    const rd_kafka_topic_partition_field_t *fields) {
        const int log_decode_errors = LOG_ERR;
        int32_t TopicArrayCnt;
        rd_kafka_topic_partition_list_t *parts = NULL;

        rd_kafka_buf_read_arraycnt(rkbuf, &TopicArrayCnt, RD_KAFKAP_TOPICS_MAX);

        parts = rd_kafka_topic_partition_list_new(
            RD_MAX(TopicArrayCnt * 4, (int)estimated_part_cnt));

        while (TopicArrayCnt-- > 0) {
                rd_kafkap_str_t kTopic;
                int32_t PartArrayCnt;
                char *topic;

                rd_kafka_buf_read_str(rkbuf, &kTopic);
                rd_kafka_buf_read_arraycnt(rkbuf, &PartArrayCnt,
                                           RD_KAFKAP_PARTITIONS_MAX);

                RD_KAFKAP_STR_DUPA(&topic, &kTopic);

                while (PartArrayCnt-- > 0) {
                        int32_t Partition = -1, Epoch = -1234;
                        int64_t Offset    = -1234;
                        int16_t ErrorCode = 0;
                        rd_kafka_topic_partition_t *rktpar;
                        int fi;

                        /*
                         * Read requested fields
                         */
                        for (fi = 0;
                             fields[fi] != RD_KAFKA_TOPIC_PARTITION_FIELD_END;
                             fi++) {
                                switch (fields[fi]) {
                                case RD_KAFKA_TOPIC_PARTITION_FIELD_PARTITION:
                                        rd_kafka_buf_read_i32(rkbuf,
                                                              &Partition);
                                        break;
                                case RD_KAFKA_TOPIC_PARTITION_FIELD_OFFSET:
                                        rd_kafka_buf_read_i64(rkbuf, &Offset);
                                        break;
                                case RD_KAFKA_TOPIC_PARTITION_FIELD_EPOCH:
                                        rd_kafka_buf_read_i32(rkbuf, &Epoch);
                                        break;
                                case RD_KAFKA_TOPIC_PARTITION_FIELD_ERR:
                                        rd_kafka_buf_read_i16(rkbuf,
                                                              &ErrorCode);
                                        break;
                                case RD_KAFKA_TOPIC_PARTITION_FIELD_METADATA:
                                        rd_assert(!*"metadata not implemented");
                                        break;
                                case RD_KAFKA_TOPIC_PARTITION_FIELD_NOOP:
                                        break;
                                case RD_KAFKA_TOPIC_PARTITION_FIELD_END:
                                        break;
                                }
                        }

                        rktpar = rd_kafka_topic_partition_list_add(parts, topic,
                                                                   Partition);
                        /* Use dummy sentinel values that are unlikely to be
                         * seen from the broker to know if we are to set these
                         * fields or not. */
                        if (Offset != -1234)
                                rktpar->offset = Offset;
                        if (Epoch != -1234)
                                rd_kafka_topic_partition_set_leader_epoch(
                                    rktpar, Epoch);
                        rktpar->err = ErrorCode;


                        rd_kafka_buf_skip_tags(rkbuf);
                }

                rd_kafka_buf_skip_tags(rkbuf);
        }

        return parts;

err_parse:
        if (parts)
                rd_kafka_topic_partition_list_destroy(parts);

        return NULL;
}


/**
 * @brief Write a list of topic+partitions+offsets+extra to \p rkbuf
 *
 * @returns the number of partitions written to buffer.
 *
 * @remark The \p parts list MUST be sorted.
 */
int rd_kafka_buf_write_topic_partitions0(
    rd_kafka_buf_t *rkbuf,
    const rd_kafka_topic_partition_list_t *parts,
    rd_bool_t skip_invalid_offsets,
    rd_bool_t only_invalid_offsets,
    const rd_kafka_topic_partition_field_t *fields) {
        size_t of_TopicArrayCnt;
        size_t of_PartArrayCnt = 0;
        int TopicArrayCnt = 0, PartArrayCnt = 0;
        int i;
        const char *prev_topic = NULL;
        int cnt                = 0;

        rd_assert(!only_invalid_offsets ||
                  (only_invalid_offsets != skip_invalid_offsets));

        /* TopicArrayCnt */
        of_TopicArrayCnt = rd_kafka_buf_write_arraycnt_pos(rkbuf);

        for (i = 0; i < parts->cnt; i++) {
                const rd_kafka_topic_partition_t *rktpar = &parts->elems[i];
                int fi;

                if (rktpar->offset < 0) {
                        if (skip_invalid_offsets)
                                continue;
                } else if (only_invalid_offsets)
                        continue;

                if (!prev_topic || strcmp(rktpar->topic, prev_topic)) {
                        /* Finish previous topic, if any. */
                        if (of_PartArrayCnt > 0) {
                                rd_kafka_buf_finalize_arraycnt(
                                    rkbuf, of_PartArrayCnt, PartArrayCnt);
                                /* Tags for previous topic struct */
                                rd_kafka_buf_write_tags(rkbuf);
                        }


                        /* Topic */
                        rd_kafka_buf_write_str(rkbuf, rktpar->topic, -1);
                        TopicArrayCnt++;
                        prev_topic = rktpar->topic;
                        /* New topic so reset partition count */
                        PartArrayCnt = 0;

                        /* PartitionArrayCnt: updated later */
                        of_PartArrayCnt =
                            rd_kafka_buf_write_arraycnt_pos(rkbuf);
                }


                /*
                 * Write requested fields
                 */
                for (fi = 0; fields[fi] != RD_KAFKA_TOPIC_PARTITION_FIELD_END;
                     fi++) {
                        switch (fields[fi]) {
                        case RD_KAFKA_TOPIC_PARTITION_FIELD_PARTITION:
                                rd_kafka_buf_write_i32(rkbuf,
                                                       rktpar->partition);
                                break;
                        case RD_KAFKA_TOPIC_PARTITION_FIELD_OFFSET:
                                rd_kafka_buf_write_i64(rkbuf, rktpar->offset);
                                break;
                        case RD_KAFKA_TOPIC_PARTITION_FIELD_EPOCH:
                                rd_kafka_buf_write_i32(
                                    rkbuf,
                                    rd_kafka_topic_partition_get_leader_epoch(
                                        rktpar));
                                break;
                        case RD_KAFKA_TOPIC_PARTITION_FIELD_ERR:
                                rd_kafka_buf_write_i16(rkbuf, rktpar->err);
                                break;
                        case RD_KAFKA_TOPIC_PARTITION_FIELD_METADATA:
                                /* Java client 0.9.0 and broker <0.10.0 can't
                                 * parse Null metadata fields, so as a
                                 * workaround we send an empty string if
                                 * it's Null. */
                                if (!rktpar->metadata)
                                        rd_kafka_buf_write_str(rkbuf, "", 0);
                                else
                                        rd_kafka_buf_write_str(
                                            rkbuf, rktpar->metadata,
                                            rktpar->metadata_size);
                                break;
                        case RD_KAFKA_TOPIC_PARTITION_FIELD_NOOP:
                                break;
                        case RD_KAFKA_TOPIC_PARTITION_FIELD_END:
                                break;
                        }
                }


                if (fi > 1)
                        /* If there was more than one field written
                         * then this was a struct and thus needs the
                         * struct suffix tags written. */
                        rd_kafka_buf_write_tags(rkbuf);

                PartArrayCnt++;
                cnt++;
        }

        if (of_PartArrayCnt > 0) {
                rd_kafka_buf_finalize_arraycnt(rkbuf, of_PartArrayCnt,
                                               PartArrayCnt);
                /* Tags for topic struct */
                rd_kafka_buf_write_tags(rkbuf);
        }

        rd_kafka_buf_finalize_arraycnt(rkbuf, of_TopicArrayCnt, TopicArrayCnt);

        return cnt;
}


/**
 * @brief Send FindCoordinatorRequest.
 *
 * @param coordkey is the group.id for RD_KAFKA_COORD_GROUP,
 *                 and the transactional.id for RD_KAFKA_COORD_TXN
 */
rd_kafka_resp_err_t
rd_kafka_FindCoordinatorRequest(rd_kafka_broker_t *rkb,
                                rd_kafka_coordtype_t coordtype,
                                const char *coordkey,
                                rd_kafka_replyq_t replyq,
                                rd_kafka_resp_cb_t *resp_cb,
                                void *opaque) {
        rd_kafka_buf_t *rkbuf;
        int16_t ApiVersion;

        ApiVersion = rd_kafka_broker_ApiVersion_supported(
            rkb, RD_KAFKAP_FindCoordinator, 0, 2, NULL);

        if (coordtype != RD_KAFKA_COORD_GROUP && ApiVersion < 1)
                return RD_KAFKA_RESP_ERR__UNSUPPORTED_FEATURE;

        rkbuf = rd_kafka_buf_new_request(rkb, RD_KAFKAP_FindCoordinator, 1,
                                         1 + 2 + strlen(coordkey));

        rd_kafka_buf_write_str(rkbuf, coordkey, -1);

        if (ApiVersion >= 1)
                rd_kafka_buf_write_i8(rkbuf, (int8_t)coordtype);

        rd_kafka_buf_ApiVersion_set(rkbuf, ApiVersion, 0);

        rd_kafka_broker_buf_enq_replyq(rkb, rkbuf, replyq, resp_cb, opaque);

        return RD_KAFKA_RESP_ERR_NO_ERROR;
}



/**
 * @brief Parses a ListOffsets reply.
 *
 * Returns the parsed offsets (and errors) in \p offsets which must have been
 * initialized by caller.
 *
 * @returns 0 on success, else an error (\p offsets may be completely or
 *          partially updated, depending on the nature of the error, and per
 *          partition error codes should be checked by the caller).
 */
static rd_kafka_resp_err_t
rd_kafka_parse_ListOffsets(rd_kafka_buf_t *rkbuf,
                           rd_kafka_topic_partition_list_t *offsets) {
        const int log_decode_errors = LOG_ERR;
        int32_t TopicArrayCnt;
        int16_t api_version;
        rd_kafka_resp_err_t all_err = RD_KAFKA_RESP_ERR_NO_ERROR;

        api_version = rkbuf->rkbuf_reqhdr.ApiVersion;

        if (api_version >= 2)
                rd_kafka_buf_read_throttle_time(rkbuf);

        /* NOTE:
         * Broker may return offsets in a different constellation than
         * in the original request .*/

        rd_kafka_buf_read_i32(rkbuf, &TopicArrayCnt);
        while (TopicArrayCnt-- > 0) {
                rd_kafkap_str_t ktopic;
                int32_t PartArrayCnt;
                char *topic_name;

                rd_kafka_buf_read_str(rkbuf, &ktopic);
                rd_kafka_buf_read_i32(rkbuf, &PartArrayCnt);

                RD_KAFKAP_STR_DUPA(&topic_name, &ktopic);

                while (PartArrayCnt-- > 0) {
                        int32_t kpartition;
                        int16_t ErrorCode;
                        int32_t OffsetArrayCnt;
                        int64_t Offset      = -1;
                        int32_t LeaderEpoch = -1;
                        rd_kafka_topic_partition_t *rktpar;

                        rd_kafka_buf_read_i32(rkbuf, &kpartition);
                        rd_kafka_buf_read_i16(rkbuf, &ErrorCode);

                        if (api_version >= 1) {
                                int64_t Timestamp;
                                rd_kafka_buf_read_i64(rkbuf, &Timestamp);
                                rd_kafka_buf_read_i64(rkbuf, &Offset);
                                if (api_version >= 4)
                                        rd_kafka_buf_read_i32(rkbuf,
                                                              &LeaderEpoch);
                        } else if (api_version == 0) {
                                rd_kafka_buf_read_i32(rkbuf, &OffsetArrayCnt);
                                /* We only request one offset so just grab
                                 * the first one. */
                                while (OffsetArrayCnt-- > 0)
                                        rd_kafka_buf_read_i64(rkbuf, &Offset);
                        } else {
                                RD_NOTREACHED();
                        }

                        rktpar = rd_kafka_topic_partition_list_add(
                            offsets, topic_name, kpartition);
                        rktpar->err    = ErrorCode;
                        rktpar->offset = Offset;
                        rd_kafka_topic_partition_set_leader_epoch(rktpar,
                                                                  LeaderEpoch);

                        if (ErrorCode && !all_err)
                                all_err = ErrorCode;
                }
        }

        return all_err;

err_parse:
        return rkbuf->rkbuf_err;
}



/**
 * @brief Parses and handles ListOffsets replies.
 *
 * Returns the parsed offsets (and errors) in \p offsets.
 * \p offsets must be initialized by the caller.
 *
 * @returns 0 on success, else an error. \p offsets may be populated on error,
 *          depending on the nature of the error.
 *          On error \p actionsp (unless NULL) is updated with the recommended
 *          error actions.
 */
rd_kafka_resp_err_t
rd_kafka_handle_ListOffsets(rd_kafka_t *rk,
                            rd_kafka_broker_t *rkb,
                            rd_kafka_resp_err_t err,
                            rd_kafka_buf_t *rkbuf,
                            rd_kafka_buf_t *request,
                            rd_kafka_topic_partition_list_t *offsets,
                            int *actionsp) {

        int actions;

        if (!err)
                err = rd_kafka_parse_ListOffsets(rkbuf, offsets);
        if (!err)
                return RD_KAFKA_RESP_ERR_NO_ERROR;

        actions = rd_kafka_err_action(
            rkb, err, request, RD_KAFKA_ERR_ACTION_PERMANENT,
            RD_KAFKA_RESP_ERR_UNKNOWN_TOPIC_OR_PART,

            RD_KAFKA_ERR_ACTION_REFRESH,
            RD_KAFKA_RESP_ERR_NOT_LEADER_FOR_PARTITION,

            RD_KAFKA_ERR_ACTION_REFRESH,
            RD_KAFKA_RESP_ERR_REPLICA_NOT_AVAILABLE,

            RD_KAFKA_ERR_ACTION_REFRESH, RD_KAFKA_RESP_ERR_KAFKA_STORAGE_ERROR,

            RD_KAFKA_ERR_ACTION_REFRESH, RD_KAFKA_RESP_ERR_OFFSET_NOT_AVAILABLE,

            RD_KAFKA_ERR_ACTION_REFRESH | RD_KAFKA_ERR_ACTION_RETRY,
            RD_KAFKA_RESP_ERR_LEADER_NOT_AVAILABLE,

            RD_KAFKA_ERR_ACTION_REFRESH | RD_KAFKA_ERR_ACTION_RETRY,
            RD_KAFKA_RESP_ERR_FENCED_LEADER_EPOCH,

            RD_KAFKA_ERR_ACTION_REFRESH | RD_KAFKA_ERR_ACTION_RETRY,
            RD_KAFKA_RESP_ERR_UNKNOWN_LEADER_EPOCH,

            RD_KAFKA_ERR_ACTION_RETRY, RD_KAFKA_RESP_ERR__TRANSPORT,

            RD_KAFKA_ERR_ACTION_RETRY, RD_KAFKA_RESP_ERR_REQUEST_TIMED_OUT,


            RD_KAFKA_ERR_ACTION_END);

        if (actionsp)
                *actionsp = actions;

        if (rkb)
                rd_rkb_dbg(
                    rkb, TOPIC, "OFFSET", "OffsetRequest failed: %s (%s)",
                    rd_kafka_err2str(err), rd_kafka_actions2str(actions));

        if (actions & RD_KAFKA_ERR_ACTION_REFRESH) {
                char tmp[256];
                /* Re-query for leader */
                rd_snprintf(tmp, sizeof(tmp), "ListOffsetsRequest failed: %s",
                            rd_kafka_err2str(err));
                rd_kafka_metadata_refresh_known_topics(rk, NULL,
                                                       rd_true /*force*/, tmp);
        }

        if ((actions & RD_KAFKA_ERR_ACTION_RETRY) &&
            rd_kafka_buf_retry(rkb, request))
                return RD_KAFKA_RESP_ERR__IN_PROGRESS;

        return err;
}



/**
 * @brief Async maker for ListOffsetsRequest.
 */
static rd_kafka_resp_err_t
rd_kafka_make_ListOffsetsRequest(rd_kafka_broker_t *rkb,
                                 rd_kafka_buf_t *rkbuf,
                                 void *make_opaque) {
        const rd_kafka_topic_partition_list_t *partitions =
            (const rd_kafka_topic_partition_list_t *)make_opaque;
        int i;
        size_t of_TopicArrayCnt = 0, of_PartArrayCnt = 0;
        const char *last_topic = "";
        int32_t topic_cnt = 0, part_cnt = 0;
        int16_t ApiVersion;

        ApiVersion = rd_kafka_broker_ApiVersion_supported(
            rkb, RD_KAFKAP_ListOffsets, 0, 5, NULL);
        if (ApiVersion == -1)
                return RD_KAFKA_RESP_ERR__UNSUPPORTED_FEATURE;

        /* ReplicaId */
        rd_kafka_buf_write_i32(rkbuf, -1);

        /* IsolationLevel */
        if (ApiVersion >= 2)
                rd_kafka_buf_write_i8(rkbuf,
                                      rkb->rkb_rk->rk_conf.isolation_level);

        /* TopicArrayCnt */
        of_TopicArrayCnt = rd_kafka_buf_write_i32(rkbuf, 0); /* updated later */

        for (i = 0; i < partitions->cnt; i++) {
                const rd_kafka_topic_partition_t *rktpar =
                    &partitions->elems[i];

                if (strcmp(rktpar->topic, last_topic)) {
                        /* Finish last topic, if any. */
                        if (of_PartArrayCnt > 0)
                                rd_kafka_buf_update_i32(rkbuf, of_PartArrayCnt,
                                                        part_cnt);

                        /* Topic */
                        rd_kafka_buf_write_str(rkbuf, rktpar->topic, -1);
                        topic_cnt++;
                        last_topic = rktpar->topic;
                        /* New topic so reset partition count */
                        part_cnt = 0;

                        /* PartitionArrayCnt: updated later */
                        of_PartArrayCnt = rd_kafka_buf_write_i32(rkbuf, 0);
                }

                /* Partition */
                rd_kafka_buf_write_i32(rkbuf, rktpar->partition);
                part_cnt++;

                if (ApiVersion >= 4)
                        /* CurrentLeaderEpoch */
                        rd_kafka_buf_write_i32(
                            rkbuf,
                            rd_kafka_topic_partition_get_leader_epoch(rktpar));

                /* Time/Offset */
                rd_kafka_buf_write_i64(rkbuf, rktpar->offset);

                if (ApiVersion == 0) {
                        /* MaxNumberOfOffsets */
                        rd_kafka_buf_write_i32(rkbuf, 1);
                }
        }

        if (of_PartArrayCnt > 0) {
                rd_kafka_buf_update_i32(rkbuf, of_PartArrayCnt, part_cnt);
                rd_kafka_buf_update_i32(rkbuf, of_TopicArrayCnt, topic_cnt);
        }

        rd_kafka_buf_ApiVersion_set(rkbuf, ApiVersion, 0);

        rd_rkb_dbg(rkb, TOPIC, "OFFSET",
                   "ListOffsetsRequest (v%hd, opv %d) "
                   "for %" PRId32 " topic(s) and %" PRId32 " partition(s)",
                   ApiVersion, rkbuf->rkbuf_replyq.version, topic_cnt,
                   partitions->cnt);

        return RD_KAFKA_RESP_ERR_NO_ERROR;
}


/**
 * @brief Send ListOffsetsRequest for partitions in \p partitions.
 */
void rd_kafka_ListOffsetsRequest(rd_kafka_broker_t *rkb,
                                 rd_kafka_topic_partition_list_t *partitions,
                                 rd_kafka_replyq_t replyq,
                                 rd_kafka_resp_cb_t *resp_cb,
                                 void *opaque) {
        rd_kafka_buf_t *rkbuf;
        rd_kafka_topic_partition_list_t *make_parts;

        make_parts = rd_kafka_topic_partition_list_copy(partitions);
        rd_kafka_topic_partition_list_sort_by_topic(make_parts);

        rkbuf = rd_kafka_buf_new_request(
            rkb, RD_KAFKAP_ListOffsets, 1,
            /* ReplicaId+IsolationLevel+TopicArrayCnt+Topic */
            4 + 1 + 4 + 100 +
                /* PartArrayCnt */
                4 +
                /* partition_cnt * Partition+Time+MaxNumOffs */
                (make_parts->cnt * (4 + 8 + 4)));

        /* Postpone creating the request contents until time to send,
         * at which time the ApiVersion is known. */
        rd_kafka_buf_set_maker(rkbuf, rd_kafka_make_ListOffsetsRequest,
                               make_parts,
                               rd_kafka_topic_partition_list_destroy_free);

        rd_kafka_broker_buf_enq_replyq(rkb, rkbuf, replyq, resp_cb, opaque);
}


/**
 * @brief OffsetForLeaderEpochResponse handler.
 */
rd_kafka_resp_err_t rd_kafka_handle_OffsetForLeaderEpoch(
    rd_kafka_t *rk,
    rd_kafka_broker_t *rkb,
    rd_kafka_resp_err_t err,
    rd_kafka_buf_t *rkbuf,
    rd_kafka_buf_t *request,
    rd_kafka_topic_partition_list_t **offsets) {
        const int log_decode_errors = LOG_ERR;
        int16_t ApiVersion;

        if (err)
                goto err;

        ApiVersion = rkbuf->rkbuf_reqhdr.ApiVersion;

        if (ApiVersion >= 2)
                rd_kafka_buf_read_throttle_time(rkbuf);

        *offsets = rd_kafka_buf_read_topic_partitions(
            rkbuf, 0, RD_KAFKA_TOPIC_PARTITION_FIELD_ERR,
            RD_KAFKA_TOPIC_PARTITION_FIELD_PARTITION,
            ApiVersion >= 1 ? RD_KAFKA_TOPIC_PARTITION_FIELD_EPOCH
                            : RD_KAFKA_TOPIC_PARTITION_FIELD_NOOP,
            RD_KAFKA_TOPIC_PARTITION_FIELD_OFFSET);
        if (!*offsets)
                goto err_parse;

        return RD_KAFKA_RESP_ERR_NO_ERROR;

err:
        return err;

err_parse:
        err = rkbuf->rkbuf_err;
        goto err;
}


/**
 * @brief Send OffsetForLeaderEpochRequest for partition(s).
 *
 */
void rd_kafka_OffsetForLeaderEpochRequest(
    rd_kafka_broker_t *rkb,
    rd_kafka_topic_partition_list_t *parts,
    rd_kafka_replyq_t replyq,
    rd_kafka_resp_cb_t *resp_cb,
    void *opaque) {
        rd_kafka_buf_t *rkbuf;
        int16_t ApiVersion;

        ApiVersion = rd_kafka_broker_ApiVersion_supported(
            rkb, RD_KAFKAP_OffsetForLeaderEpoch, 2, 2, NULL);
        /* If the supported ApiVersions are not yet known,
         * or this broker doesn't support it, we let this request
         * succeed or fail later from the broker thread where the
         * version is checked again. */
        if (ApiVersion == -1)
                ApiVersion = 2;

        rkbuf = rd_kafka_buf_new_flexver_request(
            rkb, RD_KAFKAP_OffsetForLeaderEpoch, 1, 4 + (parts->cnt * 64),
            ApiVersion >= 4 /*flexver*/);

        /* Sort partitions by topic */
        rd_kafka_topic_partition_list_sort_by_topic(parts);

        /* Write partition list */
        rd_kafka_buf_write_topic_partitions(
            rkbuf, parts, rd_false /*include invalid offsets*/,
            rd_false /*skip valid offsets */,
            RD_KAFKA_TOPIC_PARTITION_FIELD_PARTITION,
            /* CurrentLeaderEpoch */
            RD_KAFKA_TOPIC_PARTITION_FIELD_EPOCH,
            /* LeaderEpoch */
            RD_KAFKA_TOPIC_PARTITION_FIELD_EPOCH);

        rd_kafka_buf_ApiVersion_set(rkbuf, ApiVersion, 0);

        /* Let caller perform retries */
        rkbuf->rkbuf_max_retries = RD_KAFKA_REQUEST_NO_RETRIES;

        rd_kafka_broker_buf_enq_replyq(rkb, rkbuf, replyq, resp_cb, opaque);
}



/**
 * Generic handler for OffsetFetch responses.
 * Offsets for included partitions will be propagated through the passed
 * 'offsets' list.
 *
 * @param rkbuf response buffer, may be NULL if \p err is set.
 * @param update_toppar update toppar's committed_offset
 * @param add_part if true add partitions from the response to \p *offsets,
 *                 else just update the partitions that are already
 *                 in \p *offsets.
 */
rd_kafka_resp_err_t
rd_kafka_handle_OffsetFetch(rd_kafka_t *rk,
                            rd_kafka_broker_t *rkb,
                            rd_kafka_resp_err_t err,
                            rd_kafka_buf_t *rkbuf,
                            rd_kafka_buf_t *request,
                            rd_kafka_topic_partition_list_t **offsets,
                            rd_bool_t update_toppar,
                            rd_bool_t add_part,
                            rd_bool_t allow_retry) {
        const int log_decode_errors = LOG_ERR;
        int32_t TopicArrayCnt;
        int64_t offset = RD_KAFKA_OFFSET_INVALID;
        int16_t ApiVersion;
        rd_kafkap_str_t metadata;
        int retry_unstable = 0;
        int i;
        int actions;
        int seen_cnt = 0;

        if (err)
                goto err;

        ApiVersion = rkbuf->rkbuf_reqhdr.ApiVersion;

        if (ApiVersion >= 3)
                rd_kafka_buf_read_throttle_time(rkbuf);

        if (!*offsets)
                *offsets = rd_kafka_topic_partition_list_new(16);

        /* Set default offset for all partitions. */
        rd_kafka_topic_partition_list_set_offsets(rkb->rkb_rk, *offsets, 0,
                                                  RD_KAFKA_OFFSET_INVALID,
                                                  0 /* !is commit */);

        rd_kafka_buf_read_arraycnt(rkbuf, &TopicArrayCnt, RD_KAFKAP_TOPICS_MAX);
        for (i = 0; i < TopicArrayCnt; i++) {
                rd_kafkap_str_t topic;
                int32_t PartArrayCnt;
                char *topic_name;
                int j;

                rd_kafka_buf_read_str(rkbuf, &topic);

                rd_kafka_buf_read_arraycnt(rkbuf, &PartArrayCnt,
                                           RD_KAFKAP_PARTITIONS_MAX);

                RD_KAFKAP_STR_DUPA(&topic_name, &topic);

                for (j = 0; j < PartArrayCnt; j++) {
                        int32_t partition;
                        rd_kafka_toppar_t *rktp;
                        rd_kafka_topic_partition_t *rktpar;
                        int32_t LeaderEpoch = -1;
                        int16_t err2;

                        rd_kafka_buf_read_i32(rkbuf, &partition);
                        rd_kafka_buf_read_i64(rkbuf, &offset);
                        if (ApiVersion >= 5)
                                rd_kafka_buf_read_i32(rkbuf, &LeaderEpoch);
                        rd_kafka_buf_read_str(rkbuf, &metadata);
                        rd_kafka_buf_read_i16(rkbuf, &err2);
                        rd_kafka_buf_skip_tags(rkbuf);

                        rktpar = rd_kafka_topic_partition_list_find(
                            *offsets, topic_name, partition);
                        if (!rktpar && add_part)
                                rktpar = rd_kafka_topic_partition_list_add(
                                    *offsets, topic_name, partition);
                        else if (!rktpar) {
                                rd_rkb_dbg(rkb, TOPIC, "OFFSETFETCH",
                                           "OffsetFetchResponse: %s [%" PRId32
                                           "] "
                                           "not found in local list: ignoring",
                                           topic_name, partition);
                                continue;
                        }

                        seen_cnt++;

                        rktp = rd_kafka_topic_partition_get_toppar(
                            rk, rktpar, rd_false /*no create on miss*/);

                        /* broker reports invalid offset as -1 */
                        if (offset == -1)
                                rktpar->offset = RD_KAFKA_OFFSET_INVALID;
                        else
                                rktpar->offset = offset;

                        rd_kafka_topic_partition_set_leader_epoch(rktpar,
                                                                  LeaderEpoch);
                        rktpar->err = err2;

                        rd_rkb_dbg(rkb, TOPIC, "OFFSETFETCH",
                                   "OffsetFetchResponse: %s [%" PRId32
                                   "] "
                                   "offset %" PRId64 ", leader epoch %" PRId32
                                   ", metadata %d byte(s): %s",
                                   topic_name, partition, offset, LeaderEpoch,
                                   RD_KAFKAP_STR_LEN(&metadata),
                                   rd_kafka_err2name(rktpar->err));

                        if (update_toppar && !err2 && rktp) {
                                /* Update toppar's committed offset */
                                rd_kafka_toppar_lock(rktp);
                                rktp->rktp_committed_pos =
                                    rd_kafka_topic_partition_get_fetch_pos(
                                        rktpar);
                                rd_kafka_toppar_unlock(rktp);
                        }

                        if (rktpar->err ==
                            RD_KAFKA_RESP_ERR_UNSTABLE_OFFSET_COMMIT)
                                retry_unstable++;


                        if (rktpar->metadata)
                                rd_free(rktpar->metadata);

                        if (RD_KAFKAP_STR_IS_NULL(&metadata)) {
                                rktpar->metadata      = NULL;
                                rktpar->metadata_size = 0;
                        } else {
                                rktpar->metadata = RD_KAFKAP_STR_DUP(&metadata);
                                rktpar->metadata_size =
                                    RD_KAFKAP_STR_LEN(&metadata);
                        }

                        /* Loose ref from get_toppar() */
                        if (rktp)
                                rd_kafka_toppar_destroy(rktp);
                }

                rd_kafka_buf_skip_tags(rkbuf);
        }

        if (ApiVersion >= 2) {
                int16_t ErrorCode;
                rd_kafka_buf_read_i16(rkbuf, &ErrorCode);
                if (ErrorCode) {
                        err = ErrorCode;
                        goto err;
                }
        }


err:
        if (!*offsets)
                rd_rkb_dbg(rkb, TOPIC, "OFFFETCH", "OffsetFetch returned %s",
                           rd_kafka_err2str(err));
        else
                rd_rkb_dbg(rkb, TOPIC, "OFFFETCH",
                           "OffsetFetch for %d/%d partition(s) "
                           "(%d unstable partition(s)) returned %s",
                           seen_cnt, (*offsets)->cnt, retry_unstable,
                           rd_kafka_err2str(err));

        actions =
            rd_kafka_err_action(rkb, err, request, RD_KAFKA_ERR_ACTION_END);

        if (actions & RD_KAFKA_ERR_ACTION_REFRESH) {
                /* Re-query for coordinator */
                rd_kafka_cgrp_op(rkb->rkb_rk->rk_cgrp, NULL, RD_KAFKA_NO_REPLYQ,
                                 RD_KAFKA_OP_COORD_QUERY, err);
        }

        if (actions & RD_KAFKA_ERR_ACTION_RETRY || retry_unstable) {
                if (allow_retry && rd_kafka_buf_retry(rkb, request))
                        return RD_KAFKA_RESP_ERR__IN_PROGRESS;
                /* FALLTHRU */
        }

        return err;

err_parse:
        err = rkbuf->rkbuf_err;
        goto err;
}



/**
 * @brief Handle OffsetFetch response based on an RD_KAFKA_OP_OFFSET_FETCH
 *        rko in \p opaque.
 *
 * @param opaque rko wrapper for handle_OffsetFetch.
 *
 * The \c rko->rko_u.offset_fetch.partitions list will be filled in with
 * the fetched offsets.
 *
 * A reply will be sent on 'rko->rko_replyq' with type RD_KAFKA_OP_OFFSET_FETCH.
 *
 * @remark \p rkb, \p rkbuf and \p request are optional.
 *
 * @remark The \p request buffer may be retried on error.
 *
 * @locality cgrp's broker thread
 */
void rd_kafka_op_handle_OffsetFetch(rd_kafka_t *rk,
                                    rd_kafka_broker_t *rkb,
                                    rd_kafka_resp_err_t err,
                                    rd_kafka_buf_t *rkbuf,
                                    rd_kafka_buf_t *request,
                                    void *opaque) {
        rd_kafka_op_t *rko = opaque;
        rd_kafka_op_t *rko_reply;
        rd_kafka_topic_partition_list_t *offsets;

        RD_KAFKA_OP_TYPE_ASSERT(rko, RD_KAFKA_OP_OFFSET_FETCH);

        if (err == RD_KAFKA_RESP_ERR__DESTROY) {
                /* Termination, quick cleanup. */
                rd_kafka_op_destroy(rko);
                return;
        }

        offsets = rd_kafka_topic_partition_list_copy(
            rko->rko_u.offset_fetch.partitions);

        /* If all partitions already had usable offsets then there
         * was no request sent and thus no reply, the offsets list is
         * good to go.. */
        if (rkbuf) {
                /* ..else parse the response (or perror) */
                err = rd_kafka_handle_OffsetFetch(
                    rkb->rkb_rk, rkb, err, rkbuf, request, &offsets,
                    rd_false /*dont update rktp*/, rd_false /*dont add part*/,
                    /* Allow retries if replyq is valid */
                    rd_kafka_op_replyq_is_valid(rko));
                if (err == RD_KAFKA_RESP_ERR__IN_PROGRESS) {
                        if (offsets)
                                rd_kafka_topic_partition_list_destroy(offsets);
                        return; /* Retrying */
                }
        }

        rko_reply =
            rd_kafka_op_new(RD_KAFKA_OP_OFFSET_FETCH | RD_KAFKA_OP_REPLY);
        rko_reply->rko_err                       = err;
        rko_reply->rko_u.offset_fetch.partitions = offsets;
        rko_reply->rko_u.offset_fetch.do_free    = 1;
        if (rko->rko_rktp)
                rko_reply->rko_rktp = rd_kafka_toppar_keep(rko->rko_rktp);

        rd_kafka_replyq_enq(&rko->rko_replyq, rko_reply, 0);

        rd_kafka_op_destroy(rko);
}

/**
 * Send OffsetFetchRequest for a consumer group id.
 *
 * Any partition with a usable offset will be ignored, if all partitions
 * have usable offsets then no request is sent at all but an empty
 * reply is enqueued on the replyq.
 *
 * @param group_id Request offset for this group id.
 * @param parts (optional) List of topic partitions to request,
 *              or NULL to return all topic partitions associated with the
 *              group.
 * @param require_stable_offsets Whether broker should return stable offsets
 *                               (transaction-committed).
 * @param timeout Optional timeout to set to the buffer.
 */
void rd_kafka_OffsetFetchRequest(rd_kafka_broker_t *rkb,
                                 const char *group_id,
                                 rd_kafka_topic_partition_list_t *parts,
                                 rd_bool_t require_stable_offsets,
                                 int timeout,
                                 rd_kafka_replyq_t replyq,
                                 rd_kafka_resp_cb_t *resp_cb,
                                 void *opaque) {
        rd_kafka_buf_t *rkbuf;
        int16_t ApiVersion;
        size_t parts_size = 0;
        int PartCnt       = -1;

        ApiVersion = rd_kafka_broker_ApiVersion_supported(
            rkb, RD_KAFKAP_OffsetFetch, 0, 7, NULL);

        if (parts) {
                parts_size = parts->cnt * 32;
        }

        rkbuf = rd_kafka_buf_new_flexver_request(
            rkb, RD_KAFKAP_OffsetFetch, 1,
            /* GroupId + rd_kafka_buf_write_arraycnt_pos +
             * Topics + RequireStable */
            32 + 4 + parts_size + 1, ApiVersion >= 6 /*flexver*/);

        /* ConsumerGroup */
        rd_kafka_buf_write_str(rkbuf, group_id, -1);

<<<<<<< HEAD
        /* Write partition list, filtering out partitions with valid offsets */
        PartCnt = rd_kafka_buf_write_topic_partitions(
            rkbuf, parts, rd_false /*include invalid offsets*/,
            rd_false /*skip valid offsets */,
            RD_KAFKA_TOPIC_PARTITION_FIELD_PARTITION);
=======
        if (parts) {
                /* Sort partitions by topic */
                rd_kafka_topic_partition_list_sort_by_topic(parts);
                /* Write partition list, filtering out partitions with valid
                 * offsets */
                PartCnt = rd_kafka_buf_write_topic_partitions(
                    rkbuf, parts, rd_false /*include invalid offsets*/,
                    rd_false /*skip valid offsets */,
                    rd_false /*don't write offsets*/,
                    rd_false /*don't write epoch */,
                    rd_false /*don't write metadata*/);
        } else {
                rd_kafka_buf_write_arraycnt_pos(rkbuf);
        }
>>>>>>> 292d2a66

        if (ApiVersion >= 7) {
                /* RequireStable */
                rd_kafka_buf_write_i8(rkbuf, require_stable_offsets);
        }

        if (PartCnt == 0) {
                /* No partitions needs OffsetFetch, enqueue empty
                 * response right away. */
                rkbuf->rkbuf_replyq = replyq;
                rkbuf->rkbuf_cb     = resp_cb;
                rkbuf->rkbuf_opaque = opaque;
                rd_kafka_buf_callback(rkb->rkb_rk, rkb, 0, NULL, rkbuf);
                return;
        }

        if (timeout > rkb->rkb_rk->rk_conf.socket_timeout_ms)
                rd_kafka_buf_set_abs_timeout(rkbuf, timeout + 1000, 0);

        rd_kafka_buf_ApiVersion_set(rkbuf, ApiVersion, 0);

        if (parts) {
                rd_rkb_dbg(
                    rkb, TOPIC | RD_KAFKA_DBG_CGRP | RD_KAFKA_DBG_CONSUMER,
                    "OFFSET",
                    "Group %s OffsetFetchRequest(v%d) for %d/%d partition(s)",
                    group_id, ApiVersion, PartCnt, parts->cnt);
        } else {
                rd_rkb_dbg(
                    rkb, TOPIC | RD_KAFKA_DBG_CGRP | RD_KAFKA_DBG_CONSUMER,
                    "OFFSET",
                    "Group %s OffsetFetchRequest(v%d) for all partitions",
                    group_id, ApiVersion);
        }

        /* Let handler decide if retries should be performed */
        rkbuf->rkbuf_max_retries = RD_KAFKA_REQUEST_MAX_RETRIES;

        if (parts) {
                rd_rkb_dbg(rkb, CGRP | RD_KAFKA_DBG_CONSUMER, "OFFSET",
                           "Fetch committed offsets for %d/%d partition(s)",
                           PartCnt, parts->cnt);
        } else {
                rd_rkb_dbg(rkb, CGRP | RD_KAFKA_DBG_CONSUMER, "OFFSET",
                           "Fetch committed offsets all the partitions");
        }

        rd_kafka_broker_buf_enq_replyq(rkb, rkbuf, replyq, resp_cb, opaque);
}



/**
 * @brief Handle per-partition OffsetCommit errors and returns actions flags.
 */
static int
rd_kafka_handle_OffsetCommit_error(rd_kafka_broker_t *rkb,
                                   rd_kafka_buf_t *request,
                                   const rd_kafka_topic_partition_t *rktpar) {

        /* These actions are mimicking AK's ConsumerCoordinator.java */

        return rd_kafka_err_action(
            rkb, rktpar->err, request,

            RD_KAFKA_ERR_ACTION_PERMANENT,
            RD_KAFKA_RESP_ERR_GROUP_AUTHORIZATION_FAILED,

            RD_KAFKA_ERR_ACTION_PERMANENT,
            RD_KAFKA_RESP_ERR_TOPIC_AUTHORIZATION_FAILED,


            RD_KAFKA_ERR_ACTION_PERMANENT,
            RD_KAFKA_RESP_ERR_OFFSET_METADATA_TOO_LARGE,

            RD_KAFKA_ERR_ACTION_PERMANENT,
            RD_KAFKA_RESP_ERR_INVALID_COMMIT_OFFSET_SIZE,


            RD_KAFKA_ERR_ACTION_RETRY,
            RD_KAFKA_RESP_ERR_COORDINATOR_LOAD_IN_PROGRESS,

            RD_KAFKA_ERR_ACTION_RETRY, RD_KAFKA_RESP_ERR_UNKNOWN_TOPIC_OR_PART,


            /* .._SPECIAL: mark coordinator dead, refresh and retry */
            RD_KAFKA_ERR_ACTION_REFRESH | RD_KAFKA_ERR_ACTION_RETRY |
                RD_KAFKA_ERR_ACTION_SPECIAL,
            RD_KAFKA_RESP_ERR_COORDINATOR_NOT_AVAILABLE,

            RD_KAFKA_ERR_ACTION_REFRESH | RD_KAFKA_ERR_ACTION_RETRY |
                RD_KAFKA_ERR_ACTION_SPECIAL,
            RD_KAFKA_RESP_ERR_NOT_COORDINATOR,

            /* Replicas possibly unavailable:
             * Refresh coordinator (but don't mark as dead (!.._SPECIAL)),
             * and retry */
            RD_KAFKA_ERR_ACTION_REFRESH | RD_KAFKA_ERR_ACTION_RETRY,
            RD_KAFKA_RESP_ERR_REQUEST_TIMED_OUT,


            /* FIXME: There are some cases in the Java code where
             *        this is not treated as a fatal error. */
            RD_KAFKA_ERR_ACTION_PERMANENT | RD_KAFKA_ERR_ACTION_FATAL,
            RD_KAFKA_RESP_ERR_FENCED_INSTANCE_ID,


            RD_KAFKA_ERR_ACTION_PERMANENT,
            RD_KAFKA_RESP_ERR_REBALANCE_IN_PROGRESS,


            RD_KAFKA_ERR_ACTION_PERMANENT, RD_KAFKA_RESP_ERR_UNKNOWN_MEMBER_ID,

            RD_KAFKA_ERR_ACTION_PERMANENT, RD_KAFKA_RESP_ERR_ILLEGAL_GENERATION,

            RD_KAFKA_ERR_ACTION_END);
}


/**
 * @brief Handle OffsetCommit response.
 *
 * @remark \p offsets may be NULL if \p err is set
 *
 * @returns RD_KAFKA_RESP_ERR_NO_ERROR if all partitions were successfully
 *          committed,
 *          RD_KAFKA_RESP_ERR__IN_PROGRESS if a retry was scheduled,
 *          or any other error code if the request was not retried.
 */
rd_kafka_resp_err_t
rd_kafka_handle_OffsetCommit(rd_kafka_t *rk,
                             rd_kafka_broker_t *rkb,
                             rd_kafka_resp_err_t err,
                             rd_kafka_buf_t *rkbuf,
                             rd_kafka_buf_t *request,
                             rd_kafka_topic_partition_list_t *offsets,
                             rd_bool_t ignore_cgrp) {
        const int log_decode_errors = LOG_ERR;
        int32_t TopicArrayCnt;
        int errcnt  = 0;
        int partcnt = 0;
        int i;
        int actions = 0;

        if (err)
                goto err;

        if (rd_kafka_buf_ApiVersion(rkbuf) >= 3)
                rd_kafka_buf_read_throttle_time(rkbuf);

        rd_kafka_buf_read_i32(rkbuf, &TopicArrayCnt);
        for (i = 0; i < TopicArrayCnt; i++) {
                rd_kafkap_str_t topic;
                char *topic_str;
                int32_t PartArrayCnt;
                int j;

                rd_kafka_buf_read_str(rkbuf, &topic);
                rd_kafka_buf_read_i32(rkbuf, &PartArrayCnt);

                RD_KAFKAP_STR_DUPA(&topic_str, &topic);

                for (j = 0; j < PartArrayCnt; j++) {
                        int32_t partition;
                        int16_t ErrorCode;
                        rd_kafka_topic_partition_t *rktpar;

                        rd_kafka_buf_read_i32(rkbuf, &partition);
                        rd_kafka_buf_read_i16(rkbuf, &ErrorCode);

                        rktpar = rd_kafka_topic_partition_list_find(
                            offsets, topic_str, partition);

                        if (!rktpar) {
                                /* Received offset for topic/partition we didn't
                                 * ask for, this shouldn't really happen. */
                                continue;
                        }

                        rktpar->err = ErrorCode;
                        if (ErrorCode) {
                                err = ErrorCode;
                                errcnt++;

                                /* Accumulate actions for per-partition
                                 * errors. */
                                actions |= rd_kafka_handle_OffsetCommit_error(
                                    rkb, request, rktpar);
                        }

                        partcnt++;
                }
        }

        /* If all partitions failed use error code
         * from last partition as the global error. */
        if (offsets && err && errcnt == partcnt)
                goto err;

        goto done;

err_parse:
        err = rkbuf->rkbuf_err;

err:
        if (!actions) /* Transport/Request-level error */
                actions = rd_kafka_err_action(rkb, err, request,

                                              RD_KAFKA_ERR_ACTION_REFRESH |
                                                  RD_KAFKA_ERR_ACTION_SPECIAL |
                                                  RD_KAFKA_ERR_ACTION_RETRY,
                                              RD_KAFKA_RESP_ERR__TRANSPORT,

                                              RD_KAFKA_ERR_ACTION_END);

        if (!ignore_cgrp && (actions & RD_KAFKA_ERR_ACTION_FATAL)) {
                rd_kafka_set_fatal_error(rk, err, "OffsetCommit failed: %s",
                                         rd_kafka_err2str(err));
                return err;
        }

        if (!ignore_cgrp && (actions & RD_KAFKA_ERR_ACTION_REFRESH) &&
            rk->rk_cgrp) {
                /* Mark coordinator dead or re-query for coordinator.
                 * ..dead() will trigger a re-query. */
                if (actions & RD_KAFKA_ERR_ACTION_SPECIAL)
                        rd_kafka_cgrp_coord_dead(rk->rk_cgrp, err,
                                                 "OffsetCommitRequest failed");
                else
                        rd_kafka_cgrp_coord_query(rk->rk_cgrp,
                                                  "OffsetCommitRequest failed");
        }

        if (!ignore_cgrp && actions & RD_KAFKA_ERR_ACTION_RETRY &&
            !(actions & RD_KAFKA_ERR_ACTION_PERMANENT) &&
            rd_kafka_buf_retry(rkb, request))
                return RD_KAFKA_RESP_ERR__IN_PROGRESS;

done:
        return err;
}

/**
 * @brief Send OffsetCommitRequest for a list of partitions.
 *
 * @param cgmetadata consumer group metadata.
 *
 * @param offsets - offsets to commit for each topic-partition.
 *
 * @returns 0 if none of the partitions in \p offsets had valid offsets,
 *          else 1.
 */
int rd_kafka_OffsetCommitRequest(rd_kafka_broker_t *rkb,
                                 rd_kafka_consumer_group_metadata_t *cgmetadata,
                                 rd_kafka_topic_partition_list_t *offsets,
                                 rd_kafka_replyq_t replyq,
                                 rd_kafka_resp_cb_t *resp_cb,
                                 void *opaque,
                                 const char *reason) {
        rd_kafka_buf_t *rkbuf;
        ssize_t of_TopicCnt    = -1;
        int TopicCnt           = 0;
        const char *last_topic = NULL;
        ssize_t of_PartCnt     = -1;
        int PartCnt            = 0;
        int tot_PartCnt        = 0;
        int i;
        int16_t ApiVersion;
        int features;

        ApiVersion = rd_kafka_broker_ApiVersion_supported(
            rkb, RD_KAFKAP_OffsetCommit, 0, 7, &features);

        rd_kafka_assert(NULL, offsets != NULL);

        rkbuf = rd_kafka_buf_new_request(rkb, RD_KAFKAP_OffsetCommit, 1,
                                         100 + (offsets->cnt * 128));

        /* ConsumerGroup */
        rd_kafka_buf_write_str(rkbuf, cgmetadata->group_id, -1);

        /* v1,v2 */
        if (ApiVersion >= 1) {
                /* ConsumerGroupGenerationId */
                rd_kafka_buf_write_i32(rkbuf, cgmetadata->generation_id);
                /* ConsumerId */
                rd_kafka_buf_write_str(rkbuf, cgmetadata->member_id, -1);
        }

        /* v7: GroupInstanceId */
        if (ApiVersion >= 7)
                rd_kafka_buf_write_str(rkbuf, cgmetadata->group_instance_id,
                                       -1);

        /* v2-4: RetentionTime */
        if (ApiVersion >= 2 && ApiVersion <= 4)
                rd_kafka_buf_write_i64(rkbuf, -1);

        /* Sort offsets by topic */
        rd_kafka_topic_partition_list_sort_by_topic(offsets);

        /* TopicArrayCnt: Will be updated when we know the number of topics. */
        of_TopicCnt = rd_kafka_buf_write_i32(rkbuf, 0);

        for (i = 0; i < offsets->cnt; i++) {
                rd_kafka_topic_partition_t *rktpar = &offsets->elems[i];

                /* Skip partitions with invalid offset. */
                if (rktpar->offset < 0)
                        continue;

                if (last_topic == NULL || strcmp(last_topic, rktpar->topic)) {
                        /* New topic */

                        /* Finalize previous PartitionCnt */
                        if (PartCnt > 0)
                                rd_kafka_buf_update_u32(rkbuf, of_PartCnt,
                                                        PartCnt);

                        /* TopicName */
                        rd_kafka_buf_write_str(rkbuf, rktpar->topic, -1);
                        /* PartitionCnt, finalized later */
                        of_PartCnt = rd_kafka_buf_write_i32(rkbuf, 0);
                        PartCnt    = 0;
                        last_topic = rktpar->topic;
                        TopicCnt++;
                }

                /* Partition */
                rd_kafka_buf_write_i32(rkbuf, rktpar->partition);
                PartCnt++;
                tot_PartCnt++;

                /* Offset */
                rd_kafka_buf_write_i64(rkbuf, rktpar->offset);

                /* v6: KIP-101 CommittedLeaderEpoch */
                if (ApiVersion >= 6)
                        rd_kafka_buf_write_i32(
                            rkbuf,
                            rd_kafka_topic_partition_get_leader_epoch(rktpar));

                /* v1: TimeStamp */
                if (ApiVersion == 1)
                        rd_kafka_buf_write_i64(rkbuf, -1);

                /* Metadata */
                /* Java client 0.9.0 and broker <0.10.0 can't parse
                 * Null metadata fields, so as a workaround we send an
                 * empty string if it's Null. */
                if (!rktpar->metadata)
                        rd_kafka_buf_write_str(rkbuf, "", 0);
                else
                        rd_kafka_buf_write_str(rkbuf, rktpar->metadata,
                                               rktpar->metadata_size);
        }

        if (tot_PartCnt == 0) {
                /* No topic+partitions had valid offsets to commit. */
                rd_kafka_replyq_destroy(&replyq);
                rd_kafka_buf_destroy(rkbuf);
                return 0;
        }

        /* Finalize previous PartitionCnt */
        if (PartCnt > 0)
                rd_kafka_buf_update_u32(rkbuf, of_PartCnt, PartCnt);

        /* Finalize TopicCnt */
        rd_kafka_buf_update_u32(rkbuf, of_TopicCnt, TopicCnt);

        rd_kafka_buf_ApiVersion_set(rkbuf, ApiVersion, 0);

        rd_rkb_dbg(rkb, TOPIC, "OFFSET",
                   "Enqueue OffsetCommitRequest(v%d, %d/%d partition(s))): %s",
                   ApiVersion, tot_PartCnt, offsets->cnt, reason);

        rd_kafka_broker_buf_enq_replyq(rkb, rkbuf, replyq, resp_cb, opaque);

        return 1;
}

/**
 * @brief Construct and send OffsetDeleteRequest to \p rkb
 *        with the partitions in del_grpoffsets (DeleteConsumerGroupOffsets_t*)
 *        using \p options.
 *
 *        The response (unparsed) will be enqueued on \p replyq
 *        for handling by \p resp_cb (with \p opaque passed).
 *
 * @remark Only one del_grpoffsets element is supported.
 *
 * @returns RD_KAFKA_RESP_ERR_NO_ERROR if the request was enqueued for
 *          transmission, otherwise an error code and errstr will be
 *          updated with a human readable error string.
 */
rd_kafka_resp_err_t
rd_kafka_OffsetDeleteRequest(rd_kafka_broker_t *rkb,
                             /** (rd_kafka_DeleteConsumerGroupOffsets_t*) */
                             const rd_list_t *del_grpoffsets,
                             rd_kafka_AdminOptions_t *options,
                             char *errstr,
                             size_t errstr_size,
                             rd_kafka_replyq_t replyq,
                             rd_kafka_resp_cb_t *resp_cb,
                             void *opaque) {
        rd_kafka_buf_t *rkbuf;
        int16_t ApiVersion = 0;
        int features;
        const rd_kafka_DeleteConsumerGroupOffsets_t *grpoffsets =
            rd_list_elem(del_grpoffsets, 0);

        rd_assert(rd_list_cnt(del_grpoffsets) == 1);

        ApiVersion = rd_kafka_broker_ApiVersion_supported(
            rkb, RD_KAFKAP_OffsetDelete, 0, 0, &features);
        if (ApiVersion == -1) {
                rd_snprintf(errstr, errstr_size,
                            "OffsetDelete API (KIP-496) not supported "
                            "by broker, requires broker version >= 2.4.0");
                rd_kafka_replyq_destroy(&replyq);
                return RD_KAFKA_RESP_ERR__UNSUPPORTED_FEATURE;
        }

        rkbuf = rd_kafka_buf_new_request(
            rkb, RD_KAFKAP_OffsetDelete, 1,
            2 + strlen(grpoffsets->group) + (64 * grpoffsets->partitions->cnt));

        /* GroupId */
        rd_kafka_buf_write_str(rkbuf, grpoffsets->group, -1);

        rd_kafka_buf_write_topic_partitions(
            rkbuf, grpoffsets->partitions,
            rd_false /*dont skip invalid offsets*/, rd_false /*any offset*/,
            RD_KAFKA_TOPIC_PARTITION_FIELD_PARTITION);

        rd_kafka_buf_ApiVersion_set(rkbuf, ApiVersion, 0);

        rd_kafka_broker_buf_enq_replyq(rkb, rkbuf, replyq, resp_cb, opaque);

        return RD_KAFKA_RESP_ERR_NO_ERROR;
}



/**
 * @brief Write "consumer" protocol type MemberState for SyncGroupRequest to
 *        enveloping buffer \p rkbuf.
 */
static void
rd_kafka_group_MemberState_consumer_write(rd_kafka_buf_t *env_rkbuf,
                                          const rd_kafka_group_member_t *rkgm) {
        rd_kafka_buf_t *rkbuf;
        rd_slice_t slice;

        rkbuf = rd_kafka_buf_new(1, 100);
        rd_kafka_buf_write_i16(rkbuf, 0); /* Version */
        rd_assert(rkgm->rkgm_assignment);
        rd_kafka_buf_write_topic_partitions(
            rkbuf, rkgm->rkgm_assignment,
            rd_false /*don't skip invalid offsets*/, rd_false /* any offset */,
            RD_KAFKA_TOPIC_PARTITION_FIELD_PARTITION);
        rd_kafka_buf_write_kbytes(rkbuf, rkgm->rkgm_userdata);

        /* Get pointer to binary buffer */
        rd_slice_init_full(&slice, &rkbuf->rkbuf_buf);

        /* Write binary buffer as Kafka Bytes to enveloping buffer. */
        rd_kafka_buf_write_i32(env_rkbuf, (int32_t)rd_slice_remains(&slice));
        rd_buf_write_slice(&env_rkbuf->rkbuf_buf, &slice);

        rd_kafka_buf_destroy(rkbuf);
}

/**
 * Send SyncGroupRequest
 */
void rd_kafka_SyncGroupRequest(rd_kafka_broker_t *rkb,
                               const rd_kafkap_str_t *group_id,
                               int32_t generation_id,
                               const rd_kafkap_str_t *member_id,
                               const rd_kafkap_str_t *group_instance_id,
                               const rd_kafka_group_member_t *assignments,
                               int assignment_cnt,
                               rd_kafka_replyq_t replyq,
                               rd_kafka_resp_cb_t *resp_cb,
                               void *opaque) {
        rd_kafka_buf_t *rkbuf;
        int i;
        int16_t ApiVersion;
        int features;

        ApiVersion = rd_kafka_broker_ApiVersion_supported(
            rkb, RD_KAFKAP_SyncGroup, 0, 3, &features);

        rkbuf = rd_kafka_buf_new_request(
            rkb, RD_KAFKAP_SyncGroup, 1,
            RD_KAFKAP_STR_SIZE(group_id) + 4 /* GenerationId */ +
                RD_KAFKAP_STR_SIZE(member_id) +
                RD_KAFKAP_STR_SIZE(group_instance_id) +
                4 /* array size group_assignment */ +
                (assignment_cnt * 100 /*guess*/));
        rd_kafka_buf_write_kstr(rkbuf, group_id);
        rd_kafka_buf_write_i32(rkbuf, generation_id);
        rd_kafka_buf_write_kstr(rkbuf, member_id);
        if (ApiVersion >= 3)
                rd_kafka_buf_write_kstr(rkbuf, group_instance_id);
        rd_kafka_buf_write_i32(rkbuf, assignment_cnt);

        for (i = 0; i < assignment_cnt; i++) {
                const rd_kafka_group_member_t *rkgm = &assignments[i];

                rd_kafka_buf_write_kstr(rkbuf, rkgm->rkgm_member_id);
                rd_kafka_group_MemberState_consumer_write(rkbuf, rkgm);
        }

        /* This is a blocking request */
        rkbuf->rkbuf_flags |= RD_KAFKA_OP_F_BLOCKING;
        rd_kafka_buf_set_abs_timeout(
            rkbuf,
            rkb->rkb_rk->rk_conf.group_session_timeout_ms +
                3000 /* 3s grace period*/,
            0);

        rd_kafka_buf_ApiVersion_set(rkbuf, ApiVersion, 0);

        rd_kafka_broker_buf_enq_replyq(rkb, rkbuf, replyq, resp_cb, opaque);
}



/**
 * Send JoinGroupRequest
 */
void rd_kafka_JoinGroupRequest(rd_kafka_broker_t *rkb,
                               const rd_kafkap_str_t *group_id,
                               const rd_kafkap_str_t *member_id,
                               const rd_kafkap_str_t *group_instance_id,
                               const rd_kafkap_str_t *protocol_type,
                               const rd_list_t *topics,
                               rd_kafka_replyq_t replyq,
                               rd_kafka_resp_cb_t *resp_cb,
                               void *opaque) {
        rd_kafka_buf_t *rkbuf;
        rd_kafka_t *rk = rkb->rkb_rk;
        rd_kafka_assignor_t *rkas;
        int i;
        int16_t ApiVersion = 0;
        int features;

        ApiVersion = rd_kafka_broker_ApiVersion_supported(
            rkb, RD_KAFKAP_JoinGroup, 0, 5, &features);


        rkbuf = rd_kafka_buf_new_request(
            rkb, RD_KAFKAP_JoinGroup, 1,
            RD_KAFKAP_STR_SIZE(group_id) + 4 /* sessionTimeoutMs */ +
                4 /* rebalanceTimeoutMs */ + RD_KAFKAP_STR_SIZE(member_id) +
                RD_KAFKAP_STR_SIZE(group_instance_id) +
                RD_KAFKAP_STR_SIZE(protocol_type) +
                4 /* array count GroupProtocols */ +
                (rd_list_cnt(topics) * 100));
        rd_kafka_buf_write_kstr(rkbuf, group_id);
        rd_kafka_buf_write_i32(rkbuf, rk->rk_conf.group_session_timeout_ms);
        if (ApiVersion >= 1)
                rd_kafka_buf_write_i32(rkbuf, rk->rk_conf.max_poll_interval_ms);
        rd_kafka_buf_write_kstr(rkbuf, member_id);
        if (ApiVersion >= 5)
                rd_kafka_buf_write_kstr(rkbuf, group_instance_id);
        rd_kafka_buf_write_kstr(rkbuf, protocol_type);
        rd_kafka_buf_write_i32(rkbuf, rk->rk_conf.enabled_assignor_cnt);

        RD_LIST_FOREACH(rkas, &rk->rk_conf.partition_assignors, i) {
                rd_kafkap_bytes_t *member_metadata;
                if (!rkas->rkas_enabled)
                        continue;
                rd_kafka_buf_write_kstr(rkbuf, rkas->rkas_protocol_name);
                member_metadata = rkas->rkas_get_metadata_cb(
                    rkas, rk->rk_cgrp->rkcg_assignor_state, topics,
                    rk->rk_cgrp->rkcg_group_assignment);
                rd_kafka_buf_write_kbytes(rkbuf, member_metadata);
                rd_kafkap_bytes_destroy(member_metadata);
        }

        rd_kafka_buf_ApiVersion_set(rkbuf, ApiVersion, 0);

        if (ApiVersion < 1 &&
            rk->rk_conf.max_poll_interval_ms >
                rk->rk_conf.group_session_timeout_ms &&
            rd_interval(&rkb->rkb_suppress.unsupported_kip62,
                        /* at most once per day */
                        (rd_ts_t)86400 * 1000 * 1000, 0) > 0)
                rd_rkb_log(rkb, LOG_NOTICE, "MAXPOLL",
                           "Broker does not support KIP-62 "
                           "(requires Apache Kafka >= v0.10.1.0): "
                           "consumer configuration "
                           "`max.poll.interval.ms` (%d) "
                           "is effectively limited "
                           "by `session.timeout.ms` (%d) "
                           "with this broker version",
                           rk->rk_conf.max_poll_interval_ms,
                           rk->rk_conf.group_session_timeout_ms);


        if (ApiVersion < 5 && rk->rk_conf.group_instance_id &&
            rd_interval(&rkb->rkb_suppress.unsupported_kip345,
                        /* at most once per day */
                        (rd_ts_t)86400 * 1000 * 1000, 0) > 0)
                rd_rkb_log(rkb, LOG_NOTICE, "STATICMEMBER",
                           "Broker does not support KIP-345 "
                           "(requires Apache Kafka >= v2.3.0): "
                           "consumer configuration "
                           "`group.instance.id` (%s) "
                           "will not take effect",
                           rk->rk_conf.group_instance_id);

        /* Absolute timeout */
        rd_kafka_buf_set_abs_timeout_force(
            rkbuf,
            /* Request timeout is max.poll.interval.ms + grace
             * if the broker supports it, else
             * session.timeout.ms + grace. */
            (ApiVersion >= 1 ? rk->rk_conf.max_poll_interval_ms
                             : rk->rk_conf.group_session_timeout_ms) +
                3000 /* 3s grace period*/,
            0);

        /* This is a blocking request */
        rkbuf->rkbuf_flags |= RD_KAFKA_OP_F_BLOCKING;

        rd_kafka_broker_buf_enq_replyq(rkb, rkbuf, replyq, resp_cb, opaque);
}



/**
 * Send LeaveGroupRequest
 */
void rd_kafka_LeaveGroupRequest(rd_kafka_broker_t *rkb,
                                const char *group_id,
                                const char *member_id,
                                rd_kafka_replyq_t replyq,
                                rd_kafka_resp_cb_t *resp_cb,
                                void *opaque) {
        rd_kafka_buf_t *rkbuf;
        int16_t ApiVersion = 0;
        int features;

        ApiVersion = rd_kafka_broker_ApiVersion_supported(
            rkb, RD_KAFKAP_LeaveGroup, 0, 1, &features);

        rkbuf = rd_kafka_buf_new_request(rkb, RD_KAFKAP_LeaveGroup, 1, 300);

        rd_kafka_buf_write_str(rkbuf, group_id, -1);
        rd_kafka_buf_write_str(rkbuf, member_id, -1);

        rd_kafka_buf_ApiVersion_set(rkbuf, ApiVersion, 0);

        /* LeaveGroupRequests are best-effort, the local consumer
         * does not care if it succeeds or not, so the request timeout
         * is shortened.
         * Retries are not needed. */
        rd_kafka_buf_set_abs_timeout(rkbuf, 5000, 0);
        rkbuf->rkbuf_max_retries = RD_KAFKA_REQUEST_NO_RETRIES;

        rd_kafka_broker_buf_enq_replyq(rkb, rkbuf, replyq, resp_cb, opaque);
}


/**
 * Handler for LeaveGroup responses
 * opaque must be the cgrp handle.
 */
void rd_kafka_handle_LeaveGroup(rd_kafka_t *rk,
                                rd_kafka_broker_t *rkb,
                                rd_kafka_resp_err_t err,
                                rd_kafka_buf_t *rkbuf,
                                rd_kafka_buf_t *request,
                                void *opaque) {
        rd_kafka_cgrp_t *rkcg       = opaque;
        const int log_decode_errors = LOG_ERR;
        int16_t ErrorCode           = 0;
        int actions;

        if (err) {
                ErrorCode = err;
                goto err;
        }

        rd_kafka_buf_read_i16(rkbuf, &ErrorCode);

err:
        actions = rd_kafka_err_action(rkb, ErrorCode, request,
                                      RD_KAFKA_ERR_ACTION_END);

        if (actions & RD_KAFKA_ERR_ACTION_REFRESH) {
                /* Re-query for coordinator */
                rd_kafka_cgrp_op(rkcg, NULL, RD_KAFKA_NO_REPLYQ,
                                 RD_KAFKA_OP_COORD_QUERY, ErrorCode);
        }

        if (actions & RD_KAFKA_ERR_ACTION_RETRY) {
                if (rd_kafka_buf_retry(rkb, request))
                        return;
                /* FALLTHRU */
        }

        if (ErrorCode)
                rd_kafka_dbg(rkb->rkb_rk, CGRP, "LEAVEGROUP",
                             "LeaveGroup response: %s",
                             rd_kafka_err2str(ErrorCode));

        return;

err_parse:
        ErrorCode = rkbuf->rkbuf_err;
        goto err;
}



/**
 * Send HeartbeatRequest
 */
void rd_kafka_HeartbeatRequest(rd_kafka_broker_t *rkb,
                               const rd_kafkap_str_t *group_id,
                               int32_t generation_id,
                               const rd_kafkap_str_t *member_id,
                               const rd_kafkap_str_t *group_instance_id,
                               rd_kafka_replyq_t replyq,
                               rd_kafka_resp_cb_t *resp_cb,
                               void *opaque) {
        rd_kafka_buf_t *rkbuf;
        int16_t ApiVersion = 0;
        int features;

        ApiVersion = rd_kafka_broker_ApiVersion_supported(
            rkb, RD_KAFKAP_Heartbeat, 0, 3, &features);

        rd_rkb_dbg(rkb, CGRP, "HEARTBEAT",
                   "Heartbeat for group \"%s\" generation id %" PRId32,
                   group_id->str, generation_id);

        rkbuf = rd_kafka_buf_new_request(rkb, RD_KAFKAP_Heartbeat, 1,
                                         RD_KAFKAP_STR_SIZE(group_id) +
                                             4 /* GenerationId */ +
                                             RD_KAFKAP_STR_SIZE(member_id));

        rd_kafka_buf_write_kstr(rkbuf, group_id);
        rd_kafka_buf_write_i32(rkbuf, generation_id);
        rd_kafka_buf_write_kstr(rkbuf, member_id);
        if (ApiVersion >= 3)
                rd_kafka_buf_write_kstr(rkbuf, group_instance_id);

        rd_kafka_buf_ApiVersion_set(rkbuf, ApiVersion, 0);

        rd_kafka_buf_set_abs_timeout(
            rkbuf, rkb->rkb_rk->rk_conf.group_session_timeout_ms, 0);

        rd_kafka_broker_buf_enq_replyq(rkb, rkbuf, replyq, resp_cb, opaque);
}



/**
 * @brief Construct and send ListGroupsRequest to \p rkb
 *        with the states (const char *) in \p states.
 *        Uses \p max_ApiVersion as maximum API version,
 *        pass -1 to use the maximum available version.
 *
 *        The response (unparsed) will be enqueued on \p replyq
 *        for handling by \p resp_cb (with \p opaque passed).
 *
 * @return NULL on success, a new error instance that must be
 *         released with rd_kafka_error_destroy() in case of error.
 */
rd_kafka_error_t *rd_kafka_ListGroupsRequest(rd_kafka_broker_t *rkb,
                                             int16_t max_ApiVersion,
                                             const char **states,
                                             size_t states_cnt,
                                             rd_kafka_replyq_t replyq,
                                             rd_kafka_resp_cb_t *resp_cb,
                                             void *opaque) {
        rd_kafka_buf_t *rkbuf;
        int16_t ApiVersion = 0;
        size_t i;
        rd_bool_t is_flexver = rd_false;

        if (max_ApiVersion < 0)
                max_ApiVersion = 4;

        if (max_ApiVersion > ApiVersion) {
                /* Remark: don't check if max_ApiVersion is zero.
                 * As rd_kafka_broker_ApiVersion_supported cannot be checked
                 * in the application thread reliably . */
                ApiVersion = rd_kafka_broker_ApiVersion_supported(
                    rkb, RD_KAFKAP_ListGroups, 0, max_ApiVersion, NULL);
                is_flexver = ApiVersion >= 3;
        }

        if (ApiVersion == -1) {
                return rd_kafka_error_new(
                    RD_KAFKA_RESP_ERR__UNSUPPORTED_FEATURE,
                    "ListGroupsRequest not supported by broker");
        }

        rkbuf = rd_kafka_buf_new_flexver_request(
            rkb, RD_KAFKAP_ListGroups, 1,
            /* rd_kafka_buf_write_arraycnt_pos + tags + StatesFilter */
            4 + 1 + 32 * states_cnt, is_flexver);

        if (ApiVersion >= 4) {
                size_t of_GroupsArrayCnt =
                    rd_kafka_buf_write_arraycnt_pos(rkbuf);
                for (i = 0; i < states_cnt; i++) {
                        rd_kafka_buf_write_str(rkbuf, states[i], -1);
                }
                rd_kafka_buf_finalize_arraycnt(rkbuf, of_GroupsArrayCnt, i);
        }
        if (is_flexver) {
                rd_kafka_buf_write_tags(rkbuf);
        }

        rd_kafka_buf_ApiVersion_set(rkbuf, ApiVersion, 0);
        rd_kafka_broker_buf_enq_replyq(rkb, rkbuf, replyq, resp_cb, opaque);
        return NULL;
}

/**
 * @brief Construct and send DescribeGroupsRequest to \p rkb
 *        with the groups (const char *) in \p groups.
 *        Uses \p max_ApiVersion as maximum API version,
 *        pass -1 to use the maximum available version.
 *
 *        The response (unparsed) will be enqueued on \p replyq
 *        for handling by \p resp_cb (with \p opaque passed).
 *
 * @return NULL on success, a new error instance that must be
 *         released with rd_kafka_error_destroy() in case of error.
 */
rd_kafka_error_t *rd_kafka_DescribeGroupsRequest(rd_kafka_broker_t *rkb,
                                                 int16_t max_ApiVersion,
                                                 char **groups,
                                                 size_t group_cnt,
                                                 rd_kafka_replyq_t replyq,
                                                 rd_kafka_resp_cb_t *resp_cb,
                                                 void *opaque) {
        rd_kafka_buf_t *rkbuf;
        int16_t ApiVersion = 0;
        size_t of_GroupsArrayCnt;

        if (max_ApiVersion < 0)
                max_ApiVersion = 4;

        if (max_ApiVersion > ApiVersion) {
                /* Remark: don't check if max_ApiVersion is zero.
                 * As rd_kafka_broker_ApiVersion_supported cannot be checked
                 * in the application thread reliably . */
                ApiVersion = rd_kafka_broker_ApiVersion_supported(
                    rkb, RD_KAFKAP_DescribeGroups, 0, max_ApiVersion, NULL);
        }

        if (ApiVersion == -1) {
                return rd_kafka_error_new(
                    RD_KAFKA_RESP_ERR__UNSUPPORTED_FEATURE,
                    "DescribeGroupsRequest not supported by broker");
        }

        rkbuf = rd_kafka_buf_new_flexver_request(
            rkb, RD_KAFKAP_DescribeGroups, 1,
            4 /* rd_kafka_buf_write_arraycnt_pos */ +
                1 /* IncludeAuthorizedOperations */ + 1 /* tags */ +
                32 * group_cnt /* Groups */,
            rd_false);

        /* write Groups */
        of_GroupsArrayCnt = rd_kafka_buf_write_arraycnt_pos(rkbuf);
        rd_kafka_buf_finalize_arraycnt(rkbuf, of_GroupsArrayCnt, group_cnt);
        while (group_cnt-- > 0)
                rd_kafka_buf_write_str(rkbuf, groups[group_cnt], -1);

        /* write IncludeAuthorizedOperations */
        if (ApiVersion >= 3) {
                /* TODO: implement KIP-430 */
                rd_kafka_buf_write_bool(rkbuf, rd_false);
        }

        rd_kafka_buf_ApiVersion_set(rkbuf, ApiVersion, 0);
        rd_kafka_broker_buf_enq_replyq(rkb, rkbuf, replyq, resp_cb, opaque);
        return NULL;
}

/**
 * @brief Generic handler for Metadata responses
 *
 * @locality rdkafka main thread
 */
static void rd_kafka_handle_Metadata(rd_kafka_t *rk,
                                     rd_kafka_broker_t *rkb,
                                     rd_kafka_resp_err_t err,
                                     rd_kafka_buf_t *rkbuf,
                                     rd_kafka_buf_t *request,
                                     void *opaque) {
        rd_kafka_op_t *rko           = opaque; /* Possibly NULL */
        struct rd_kafka_metadata *md = NULL;
        const rd_list_t *topics      = request->rkbuf_u.Metadata.topics;
        int actions;

        rd_kafka_assert(NULL, err == RD_KAFKA_RESP_ERR__DESTROY ||
                                  thrd_is_current(rk->rk_thread));

        /* Avoid metadata updates when we're terminating. */
        if (rd_kafka_terminating(rkb->rkb_rk) ||
            err == RD_KAFKA_RESP_ERR__DESTROY) {
                /* Terminating */
                goto done;
        }

        if (err)
                goto err;

        if (!topics)
                rd_rkb_dbg(rkb, METADATA, "METADATA",
                           "===== Received metadata: %s =====",
                           request->rkbuf_u.Metadata.reason);
        else
                rd_rkb_dbg(rkb, METADATA, "METADATA",
                           "===== Received metadata "
                           "(for %d requested topics): %s =====",
                           rd_list_cnt(topics),
                           request->rkbuf_u.Metadata.reason);

        err = rd_kafka_parse_Metadata(rkb, request, rkbuf, &md);
        if (err)
                goto err;

        if (rko && rko->rko_replyq.q) {
                /* Reply to metadata requester, passing on the metadata.
                 * Reuse requesting rko for the reply. */
                rko->rko_err           = err;
                rko->rko_u.metadata.md = md;

                rd_kafka_replyq_enq(&rko->rko_replyq, rko, 0);
                rko = NULL;
        } else {
                if (md)
                        rd_free(md);
        }

        goto done;

err:
        actions = rd_kafka_err_action(rkb, err, request,

                                      RD_KAFKA_ERR_ACTION_RETRY,
                                      RD_KAFKA_RESP_ERR__PARTIAL,

                                      RD_KAFKA_ERR_ACTION_END);

        if (actions & RD_KAFKA_ERR_ACTION_RETRY) {
                if (rd_kafka_buf_retry(rkb, request))
                        return;
                /* FALLTHRU */
        } else {
                rd_rkb_log(rkb, LOG_WARNING, "METADATA",
                           "Metadata request failed: %s: %s (%dms): %s",
                           request->rkbuf_u.Metadata.reason,
                           rd_kafka_err2str(err),
                           (int)(request->rkbuf_ts_sent / 1000),
                           rd_kafka_actions2str(actions));
                /* Respond back to caller on non-retriable errors */
                if (rko && rko->rko_replyq.q) {
                        rko->rko_err           = err;
                        rko->rko_u.metadata.md = NULL;
                        rd_kafka_replyq_enq(&rko->rko_replyq, rko, 0);
                        rko = NULL;
                }
        }



        /* FALLTHRU */

done:
        if (rko)
                rd_kafka_op_destroy(rko);
}


/**
 * @brief Construct MetadataRequest (does not send)
 *
 * \p topics is a list of topic names (char *) to request.
 *
 * !topics          - only request brokers (if supported by broker, else
 *                    all topics)
 *  topics.cnt==0   - all topics in cluster are requested
 *  topics.cnt >0   - only specified topics are requested
 *
 * @param reason    - metadata request reason
 * @param allow_auto_create_topics - allow broker-side auto topic creation.
 *                                   This is best-effort, depending on broker
 *                                   config and version.
 * @param cgrp_update - Update cgrp in parse_Metadata (see comment there).
 * @param rko       - (optional) rko with replyq for handling response.
 *                    Specifying an rko forces a metadata request even if
 *                    there is already a matching one in-transit.
 *
 * If full metadata for all topics is requested (or all brokers, which
 * results in all-topics on older brokers) and there is already a full request
 * in transit then this function will return RD_KAFKA_RESP_ERR__PREV_IN_PROGRESS
 * otherwise RD_KAFKA_RESP_ERR_NO_ERROR. If \p rko is non-NULL the request
 * is sent regardless.
 */
rd_kafka_resp_err_t rd_kafka_MetadataRequest(rd_kafka_broker_t *rkb,
                                             const rd_list_t *topics,
                                             const char *reason,
                                             rd_bool_t allow_auto_create_topics,
                                             rd_bool_t cgrp_update,
                                             rd_kafka_op_t *rko) {
        rd_kafka_buf_t *rkbuf;
        int16_t ApiVersion = 0;
        int features;
        int topic_cnt  = topics ? rd_list_cnt(topics) : 0;
        int *full_incr = NULL;

        ApiVersion = rd_kafka_broker_ApiVersion_supported(
            rkb, RD_KAFKAP_Metadata, 0, 7, &features);

        rkbuf = rd_kafka_buf_new_request(rkb, RD_KAFKAP_Metadata, 1,
                                         4 + (50 * topic_cnt) + 1);

        if (!reason)
                reason = "";

        rkbuf->rkbuf_u.Metadata.reason      = rd_strdup(reason);
        rkbuf->rkbuf_u.Metadata.cgrp_update = cgrp_update;

        if (!topics && ApiVersion >= 1) {
                /* a null(0) array (in the protocol) represents no topics */
                rd_kafka_buf_write_i32(rkbuf, 0);
                rd_rkb_dbg(rkb, METADATA, "METADATA",
                           "Request metadata for brokers only: %s", reason);
                full_incr =
                    &rkb->rkb_rk->rk_metadata_cache.rkmc_full_brokers_sent;

        } else {
                if (topic_cnt == 0 && !rko)
                        full_incr = &rkb->rkb_rk->rk_metadata_cache
                                         .rkmc_full_topics_sent;

                if (topic_cnt == 0 && ApiVersion >= 1)
                        rd_kafka_buf_write_i32(rkbuf, -1); /* Null: all topics*/
                else
                        rd_kafka_buf_write_i32(rkbuf, topic_cnt);

                if (topic_cnt == 0) {
                        rkbuf->rkbuf_u.Metadata.all_topics = 1;
                        rd_rkb_dbg(rkb, METADATA, "METADATA",
                                   "Request metadata for all topics: "
                                   "%s",
                                   reason);
                } else
                        rd_rkb_dbg(rkb, METADATA, "METADATA",
                                   "Request metadata for %d topic(s): "
                                   "%s",
                                   topic_cnt, reason);
        }

        if (full_incr) {
                /* Avoid multiple outstanding full requests
                 * (since they are redundant and side-effect-less).
                 * Forced requests (app using metadata() API) are passed
                 * through regardless. */

                mtx_lock(&rkb->rkb_rk->rk_metadata_cache.rkmc_full_lock);
                if (*full_incr > 0 && (!rko || !rko->rko_u.metadata.force)) {
                        mtx_unlock(
                            &rkb->rkb_rk->rk_metadata_cache.rkmc_full_lock);
                        rd_rkb_dbg(rkb, METADATA, "METADATA",
                                   "Skipping metadata request: %s: "
                                   "full request already in-transit",
                                   reason);
                        rd_kafka_buf_destroy(rkbuf);
                        return RD_KAFKA_RESP_ERR__PREV_IN_PROGRESS;
                }

                (*full_incr)++;
                mtx_unlock(&rkb->rkb_rk->rk_metadata_cache.rkmc_full_lock);
                rkbuf->rkbuf_u.Metadata.decr = full_incr;
                rkbuf->rkbuf_u.Metadata.decr_lock =
                    &rkb->rkb_rk->rk_metadata_cache.rkmc_full_lock;
        }


        if (topic_cnt > 0) {
                char *topic;
                int i;

                /* Maintain a copy of the topics list so we can purge
                 * hints from the metadata cache on error. */
                rkbuf->rkbuf_u.Metadata.topics =
                    rd_list_copy(topics, rd_list_string_copy, NULL);

                RD_LIST_FOREACH(topic, topics, i)
                rd_kafka_buf_write_str(rkbuf, topic, -1);
        }

        if (ApiVersion >= 4) {
                /* AllowAutoTopicCreation */
                rd_kafka_buf_write_bool(rkbuf, allow_auto_create_topics);

        } else if (rkb->rkb_rk->rk_type == RD_KAFKA_CONSUMER &&
                   !rkb->rkb_rk->rk_conf.allow_auto_create_topics &&
                   rd_kafka_conf_is_modified(&rkb->rkb_rk->rk_conf,
                                             "allow.auto.create.topics") &&
                   rd_interval(
                       &rkb->rkb_rk->rk_suppress.allow_auto_create_topics,
                       30 * 60 * 1000 /* every 30 minutes */, 0) >= 0) {
                /* Let user know we can't obey allow.auto.create.topics */
                rd_rkb_log(rkb, LOG_WARNING, "AUTOCREATE",
                           "allow.auto.create.topics=false not supported "
                           "by broker: requires broker version >= 0.11.0.0: "
                           "requested topic(s) may be auto created depending "
                           "on broker auto.create.topics.enable configuration");
        }


        rd_kafka_buf_ApiVersion_set(rkbuf, ApiVersion, 0);

        /* Metadata requests are part of the important control plane
         * and should go before most other requests (Produce, Fetch, etc). */
        rkbuf->rkbuf_prio = RD_KAFKA_PRIO_HIGH;

        rd_kafka_broker_buf_enq_replyq(rkb, rkbuf,
                                       /* Handle response thru rk_ops,
                                        * but forward parsed result to
                                        * rko's replyq when done. */
                                       RD_KAFKA_REPLYQ(rkb->rkb_rk->rk_ops, 0),
                                       rd_kafka_handle_Metadata, rko);

        return RD_KAFKA_RESP_ERR_NO_ERROR;
}



/**
 * @brief Parses and handles ApiVersion reply.
 *
 * @param apis will be allocated, populated and sorted
 *             with broker's supported APIs, or set to NULL.
 * @param api_cnt will be set to the number of elements in \p *apis
 *
 * @returns 0 on success, else an error.
 *
 * @remark A valid \p apis might be returned even if an error is returned.
 */
rd_kafka_resp_err_t
rd_kafka_handle_ApiVersion(rd_kafka_t *rk,
                           rd_kafka_broker_t *rkb,
                           rd_kafka_resp_err_t err,
                           rd_kafka_buf_t *rkbuf,
                           rd_kafka_buf_t *request,
                           struct rd_kafka_ApiVersion **apis,
                           size_t *api_cnt) {
        const int log_decode_errors = LOG_DEBUG;
        int32_t ApiArrayCnt;
        int16_t ErrorCode;
        int i = 0;

        *apis    = NULL;
        *api_cnt = 0;

        if (err)
                goto err;

        rd_kafka_buf_read_i16(rkbuf, &ErrorCode);
        err = ErrorCode;

        rd_kafka_buf_read_arraycnt(rkbuf, &ApiArrayCnt, 1000);
        if (err && ApiArrayCnt < 1) {
                /* Version >=3 returns the ApiVersions array if the error
                 * code is ERR_UNSUPPORTED_VERSION, previous versions don't */
                goto err;
        }

        rd_rkb_dbg(rkb, FEATURE, "APIVERSION", "Broker API support:");

        *apis = rd_malloc(sizeof(**apis) * ApiArrayCnt);

        for (i = 0; i < ApiArrayCnt; i++) {
                struct rd_kafka_ApiVersion *api = &(*apis)[i];

                rd_kafka_buf_read_i16(rkbuf, &api->ApiKey);
                rd_kafka_buf_read_i16(rkbuf, &api->MinVer);
                rd_kafka_buf_read_i16(rkbuf, &api->MaxVer);

                rd_rkb_dbg(rkb, FEATURE, "APIVERSION",
                           "  ApiKey %s (%hd) Versions %hd..%hd",
                           rd_kafka_ApiKey2str(api->ApiKey), api->ApiKey,
                           api->MinVer, api->MaxVer);

                /* Discard struct tags */
                rd_kafka_buf_skip_tags(rkbuf);
        }

        if (request->rkbuf_reqhdr.ApiVersion >= 1)
                rd_kafka_buf_read_throttle_time(rkbuf);

        /* Discard end tags */
        rd_kafka_buf_skip_tags(rkbuf);

        *api_cnt = ApiArrayCnt;
        qsort(*apis, *api_cnt, sizeof(**apis), rd_kafka_ApiVersion_key_cmp);

        goto done;

err_parse:
        /* If the broker does not support our ApiVersionRequest version it
         * will respond with a version 0 response, which will most likely
         * fail parsing. Instead of propagating the parse error we
         * propagate the original error, unless there isn't one in which case
         * we use the parse error. */
        if (!err)
                err = rkbuf->rkbuf_err;
err:
        /* There are no retryable errors. */

        if (*apis)
                rd_free(*apis);

        *apis    = NULL;
        *api_cnt = 0;

done:
        return err;
}



/**
 * @brief Send ApiVersionRequest (KIP-35)
 *
 * @param ApiVersion If -1 use the highest supported version, else use the
 *                   specified value.
 */
void rd_kafka_ApiVersionRequest(rd_kafka_broker_t *rkb,
                                int16_t ApiVersion,
                                rd_kafka_replyq_t replyq,
                                rd_kafka_resp_cb_t *resp_cb,
                                void *opaque) {
        rd_kafka_buf_t *rkbuf;

        if (ApiVersion == -1)
                ApiVersion = 3;

        rkbuf = rd_kafka_buf_new_flexver_request(
            rkb, RD_KAFKAP_ApiVersion, 1, 4, ApiVersion >= 3 /*flexver*/);

        if (ApiVersion >= 3) {
                /* KIP-511 adds software name and version through the optional
                 * protocol fields defined in KIP-482. */

                /* ClientSoftwareName */
                rd_kafka_buf_write_str(rkbuf, rkb->rkb_rk->rk_conf.sw_name, -1);

                /* ClientSoftwareVersion */
                rd_kafka_buf_write_str(rkbuf, rkb->rkb_rk->rk_conf.sw_version,
                                       -1);
        }

        /* Should be sent before any other requests since it is part of
         * the initial connection handshake. */
        rkbuf->rkbuf_prio = RD_KAFKA_PRIO_FLASH;

        /* Non-supporting brokers will tear down the connection when they
         * receive an unknown API request, so dont retry request on failure. */
        rkbuf->rkbuf_max_retries = RD_KAFKA_REQUEST_NO_RETRIES;

        /* 0.9.0.x brokers will not close the connection on unsupported
         * API requests, so we minimize the timeout for the request.
         * This is a regression on the broker part. */
        rd_kafka_buf_set_abs_timeout(
            rkbuf, rkb->rkb_rk->rk_conf.api_version_request_timeout_ms, 0);

        rd_kafka_buf_ApiVersion_set(rkbuf, ApiVersion, 0);

        if (replyq.q)
                rd_kafka_broker_buf_enq_replyq(rkb, rkbuf, replyq, resp_cb,
                                               opaque);
        else /* in broker thread */
                rd_kafka_broker_buf_enq1(rkb, rkbuf, resp_cb, opaque);
}


/**
 * Send SaslHandshakeRequest (KIP-43)
 */
void rd_kafka_SaslHandshakeRequest(rd_kafka_broker_t *rkb,
                                   const char *mechanism,
                                   rd_kafka_replyq_t replyq,
                                   rd_kafka_resp_cb_t *resp_cb,
                                   void *opaque) {
        rd_kafka_buf_t *rkbuf;
        int mechlen = (int)strlen(mechanism);
        int16_t ApiVersion;
        int features;

        rkbuf = rd_kafka_buf_new_request(rkb, RD_KAFKAP_SaslHandshake, 1,
                                         RD_KAFKAP_STR_SIZE0(mechlen));

        /* Should be sent before any other requests since it is part of
         * the initial connection handshake. */
        rkbuf->rkbuf_prio = RD_KAFKA_PRIO_FLASH;

        rd_kafka_buf_write_str(rkbuf, mechanism, mechlen);

        /* Non-supporting brokers will tear down the conneciton when they
         * receive an unknown API request or where the SASL GSSAPI
         * token type is not recognized, so dont retry request on failure. */
        rkbuf->rkbuf_max_retries = RD_KAFKA_REQUEST_NO_RETRIES;

        /* 0.9.0.x brokers will not close the connection on unsupported
         * API requests, so we minimize the timeout of the request.
         * This is a regression on the broker part. */
        if (!rkb->rkb_rk->rk_conf.api_version_request &&
            rkb->rkb_rk->rk_conf.socket_timeout_ms > 10 * 1000)
                rd_kafka_buf_set_abs_timeout(rkbuf, 10 * 1000 /*10s*/, 0);

        /* ApiVersion 1 / RD_KAFKA_FEATURE_SASL_REQ enables
         * the SaslAuthenticateRequest */
        ApiVersion = rd_kafka_broker_ApiVersion_supported(
            rkb, RD_KAFKAP_SaslHandshake, 0, 1, &features);

        rd_kafka_buf_ApiVersion_set(rkbuf, ApiVersion, 0);

        if (replyq.q)
                rd_kafka_broker_buf_enq_replyq(rkb, rkbuf, replyq, resp_cb,
                                               opaque);
        else /* in broker thread */
                rd_kafka_broker_buf_enq1(rkb, rkbuf, resp_cb, opaque);
}


/**
 * @brief Parses and handles an SaslAuthenticate reply.
 *
 * @returns 0 on success, else an error.
 *
 * @locality broker thread
 * @locks none
 */
void rd_kafka_handle_SaslAuthenticate(rd_kafka_t *rk,
                                      rd_kafka_broker_t *rkb,
                                      rd_kafka_resp_err_t err,
                                      rd_kafka_buf_t *rkbuf,
                                      rd_kafka_buf_t *request,
                                      void *opaque) {
        const int log_decode_errors = LOG_ERR;
        int16_t error_code;
        rd_kafkap_str_t error_str;
        rd_kafkap_bytes_t auth_data;
        char errstr[512];

        if (err) {
                rd_snprintf(errstr, sizeof(errstr),
                            "SaslAuthenticateRequest failed: %s",
                            rd_kafka_err2str(err));
                goto err;
        }

        rd_kafka_buf_read_i16(rkbuf, &error_code);
        rd_kafka_buf_read_str(rkbuf, &error_str);

        if (error_code) {
                /* Authentication failed */

                /* For backwards compatibility translate the
                 * new broker-side auth error code to our local error code. */
                if (error_code == RD_KAFKA_RESP_ERR_SASL_AUTHENTICATION_FAILED)
                        err = RD_KAFKA_RESP_ERR__AUTHENTICATION;
                else
                        err = error_code;

                rd_snprintf(errstr, sizeof(errstr), "%.*s",
                            RD_KAFKAP_STR_PR(&error_str));
                goto err;
        }

        rd_kafka_buf_read_bytes(rkbuf, &auth_data);

        /* Pass SASL auth frame to SASL handler */
        if (rd_kafka_sasl_recv(rkb->rkb_transport, auth_data.data,
                               (size_t)RD_KAFKAP_BYTES_LEN(&auth_data), errstr,
                               sizeof(errstr)) == -1) {
                err = RD_KAFKA_RESP_ERR__AUTHENTICATION;
                goto err;
        }

        return;


err_parse:
        err = rkbuf->rkbuf_err;
        rd_snprintf(errstr, sizeof(errstr),
                    "SaslAuthenticateResponse parsing failed: %s",
                    rd_kafka_err2str(err));

err:
        rd_kafka_broker_fail(rkb, LOG_ERR, err, "SASL authentication error: %s",
                             errstr);
}


/**
 * @brief Send SaslAuthenticateRequest (KIP-152)
 */
void rd_kafka_SaslAuthenticateRequest(rd_kafka_broker_t *rkb,
                                      const void *buf,
                                      size_t size,
                                      rd_kafka_replyq_t replyq,
                                      rd_kafka_resp_cb_t *resp_cb,
                                      void *opaque) {
        rd_kafka_buf_t *rkbuf;

        rkbuf = rd_kafka_buf_new_request(rkb, RD_KAFKAP_SaslAuthenticate, 0, 0);

        /* Should be sent before any other requests since it is part of
         * the initial connection handshake. */
        rkbuf->rkbuf_prio = RD_KAFKA_PRIO_FLASH;

        /* Broker does not support -1 (Null) for this field */
        rd_kafka_buf_write_bytes(rkbuf, buf ? buf : "", size);

        /* There are no errors that can be retried, instead
         * close down the connection and reconnect on failure. */
        rkbuf->rkbuf_max_retries = RD_KAFKA_REQUEST_NO_RETRIES;

        if (replyq.q)
                rd_kafka_broker_buf_enq_replyq(rkb, rkbuf, replyq, resp_cb,
                                               opaque);
        else /* in broker thread */
                rd_kafka_broker_buf_enq1(rkb, rkbuf, resp_cb, opaque);
}



/**
 * @struct Hold temporary result and return values from ProduceResponse
 */
struct rd_kafka_Produce_result {
        int64_t offset;    /**< Assigned offset of first message */
        int64_t timestamp; /**< (Possibly assigned) offset of first message */
};

/**
 * @brief Parses a Produce reply.
 * @returns 0 on success or an error code on failure.
 * @locality broker thread
 */
static rd_kafka_resp_err_t
rd_kafka_handle_Produce_parse(rd_kafka_broker_t *rkb,
                              rd_kafka_toppar_t *rktp,
                              rd_kafka_buf_t *rkbuf,
                              rd_kafka_buf_t *request,
                              struct rd_kafka_Produce_result *result) {
        int32_t TopicArrayCnt;
        int32_t PartitionArrayCnt;
        struct {
                int32_t Partition;
                int16_t ErrorCode;
                int64_t Offset;
        } hdr;
        const int log_decode_errors = LOG_ERR;
        int64_t log_start_offset    = -1;

        rd_kafka_buf_read_i32(rkbuf, &TopicArrayCnt);
        if (TopicArrayCnt != 1)
                goto err;

        /* Since we only produce to one single topic+partition in each
         * request we assume that the reply only contains one topic+partition
         * and that it is the same that we requested.
         * If not the broker is buggy. */
        rd_kafka_buf_skip_str(rkbuf);
        rd_kafka_buf_read_i32(rkbuf, &PartitionArrayCnt);

        if (PartitionArrayCnt != 1)
                goto err;

        rd_kafka_buf_read_i32(rkbuf, &hdr.Partition);
        rd_kafka_buf_read_i16(rkbuf, &hdr.ErrorCode);
        rd_kafka_buf_read_i64(rkbuf, &hdr.Offset);

        result->offset = hdr.Offset;

        result->timestamp = -1;
        if (request->rkbuf_reqhdr.ApiVersion >= 2)
                rd_kafka_buf_read_i64(rkbuf, &result->timestamp);

        if (request->rkbuf_reqhdr.ApiVersion >= 5)
                rd_kafka_buf_read_i64(rkbuf, &log_start_offset);

        if (request->rkbuf_reqhdr.ApiVersion >= 1) {
                int32_t Throttle_Time;
                rd_kafka_buf_read_i32(rkbuf, &Throttle_Time);

                rd_kafka_op_throttle_time(rkb, rkb->rkb_rk->rk_rep,
                                          Throttle_Time);
        }


        return hdr.ErrorCode;

err_parse:
        return rkbuf->rkbuf_err;
err:
        return RD_KAFKA_RESP_ERR__BAD_MSG;
}


/**
 * @struct Hold temporary Produce error state
 */
struct rd_kafka_Produce_err {
        rd_kafka_resp_err_t err;      /**< Error code */
        int actions;                  /**< Actions to take */
        int incr_retry;               /**< Increase per-message retry cnt */
        rd_kafka_msg_status_t status; /**< Messages persistence status */

        /* Idempotent Producer */
        int32_t next_ack_seq;      /**< Next expected sequence to ack */
        int32_t next_err_seq;      /**< Next expected error sequence */
        rd_bool_t update_next_ack; /**< Update next_ack_seq */
        rd_bool_t update_next_err; /**< Update next_err_seq */
        rd_kafka_pid_t rktp_pid;   /**< Partition's current PID */
        int32_t last_seq;          /**< Last sequence in current batch */
};


/**
 * @brief Error-handling for Idempotent Producer-specific Produce errors.
 *
 * May update \p errp, \p actionsp and \p incr_retryp.
 *
 * The resulting \p actionsp are handled by the caller.
 *
 * @warning May be called on the old leader thread. Lock rktp appropriately!
 *
 * @locality broker thread (but not necessarily the leader broker)
 * @locks none
 */
static void
rd_kafka_handle_idempotent_Produce_error(rd_kafka_broker_t *rkb,
                                         rd_kafka_msgbatch_t *batch,
                                         struct rd_kafka_Produce_err *perr) {
        rd_kafka_t *rk          = rkb->rkb_rk;
        rd_kafka_toppar_t *rktp = batch->rktp;
        rd_kafka_msg_t *firstmsg, *lastmsg;
        int r;
        rd_ts_t now = rd_clock(), state_age;
        struct rd_kafka_toppar_err last_err;

        rd_kafka_rdlock(rkb->rkb_rk);
        state_age = now - rkb->rkb_rk->rk_eos.ts_idemp_state;
        rd_kafka_rdunlock(rkb->rkb_rk);

        firstmsg = rd_kafka_msgq_first(&batch->msgq);
        lastmsg  = rd_kafka_msgq_last(&batch->msgq);
        rd_assert(firstmsg && lastmsg);

        /* Store the last msgid of the batch
         * on the first message in case we need to retry
         * and thus reconstruct the entire batch. */
        if (firstmsg->rkm_u.producer.last_msgid) {
                /* last_msgid already set, make sure it
                 * actually points to the last message. */
                rd_assert(firstmsg->rkm_u.producer.last_msgid ==
                          lastmsg->rkm_u.producer.msgid);
        } else {
                firstmsg->rkm_u.producer.last_msgid =
                    lastmsg->rkm_u.producer.msgid;
        }

        if (!rd_kafka_pid_eq(batch->pid, perr->rktp_pid)) {
                /* Don't retry if PID changed since we can't
                 * guarantee correctness across PID sessions. */
                perr->actions = RD_KAFKA_ERR_ACTION_PERMANENT;
                perr->status  = RD_KAFKA_MSG_STATUS_POSSIBLY_PERSISTED;

                rd_rkb_dbg(rkb, MSG | RD_KAFKA_DBG_EOS, "ERRPID",
                           "%.*s [%" PRId32
                           "] PID mismatch: "
                           "request %s != partition %s: "
                           "failing messages with error %s",
                           RD_KAFKAP_STR_PR(rktp->rktp_rkt->rkt_topic),
                           rktp->rktp_partition, rd_kafka_pid2str(batch->pid),
                           rd_kafka_pid2str(perr->rktp_pid),
                           rd_kafka_err2str(perr->err));
                return;
        }

        /*
         * Special error handling
         */
        switch (perr->err) {
        case RD_KAFKA_RESP_ERR_OUT_OF_ORDER_SEQUENCE_NUMBER:
                /* Compare request's sequence to expected next
                 * acked sequence.
                 *
                 * Example requests in flight:
                 *   R1(base_seq:5) R2(10) R3(15) R4(20)
                 */

                /* Acquire the last partition error to help
                 * troubleshoot this problem. */
                rd_kafka_toppar_lock(rktp);
                last_err = rktp->rktp_last_err;
                rd_kafka_toppar_unlock(rktp);

                r = batch->first_seq - perr->next_ack_seq;

                if (r == 0) {
                        /* R1 failed:
                         * If this was the head-of-line request in-flight it
                         * means there is a state desynchronization between the
                         * producer and broker (a bug), in which case
                         * we'll raise a fatal error since we can no longer
                         * reason about the state of messages and thus
                         * not guarantee ordering or once-ness for R1,
                         * nor give the user a chance to opt out of sending
                         * R2 to R4 which would be retried automatically. */

                        rd_kafka_idemp_set_fatal_error(
                            rk, perr->err,
                            "ProduceRequest for %.*s [%" PRId32
                            "] "
                            "with %d message(s) failed "
                            "due to sequence desynchronization with "
                            "broker %" PRId32 " (%s, base seq %" PRId32
                            ", "
                            "idemp state change %" PRId64
                            "ms ago, "
                            "last partition error %s (actions %s, "
                            "base seq %" PRId32 "..%" PRId32
                            ", base msgid %" PRIu64 ", %" PRId64 "ms ago)",
                            RD_KAFKAP_STR_PR(rktp->rktp_rkt->rkt_topic),
                            rktp->rktp_partition,
                            rd_kafka_msgq_len(&batch->msgq), rkb->rkb_nodeid,
                            rd_kafka_pid2str(batch->pid), batch->first_seq,
                            state_age / 1000, rd_kafka_err2name(last_err.err),
                            rd_kafka_actions2str(last_err.actions),
                            last_err.base_seq, last_err.last_seq,
                            last_err.base_msgid,
                            last_err.ts ? (now - last_err.ts) / 1000 : -1);

                        perr->actions = RD_KAFKA_ERR_ACTION_PERMANENT;
                        perr->status  = RD_KAFKA_MSG_STATUS_POSSIBLY_PERSISTED;
                        perr->update_next_ack = rd_false;
                        perr->update_next_err = rd_true;

                } else if (r > 0) {
                        /* R2 failed:
                         * With max.in.flight > 1 we can have a situation
                         * where the first request in-flight (R1) to the broker
                         * fails, which causes the sub-sequent requests
                         * that are in-flight to have a non-sequential
                         * sequence number and thus fail.
                         * But these sub-sequent requests (R2 to R4) are not at
                         * the risk of being duplicated so we bump the epoch and
                         * re-enqueue the messages for later retry
                         * (without incrementing retries).
                         */
                        rd_rkb_dbg(
                            rkb, MSG | RD_KAFKA_DBG_EOS, "ERRSEQ",
                            "ProduceRequest for %.*s [%" PRId32
                            "] "
                            "with %d message(s) failed "
                            "due to skipped sequence numbers "
                            "(%s, base seq %" PRId32
                            " > "
                            "next seq %" PRId32
                            ") "
                            "caused by previous failed request "
                            "(%s, actions %s, "
                            "base seq %" PRId32 "..%" PRId32
                            ", base msgid %" PRIu64 ", %" PRId64
                            "ms ago): "
                            "recovering and retrying",
                            RD_KAFKAP_STR_PR(rktp->rktp_rkt->rkt_topic),
                            rktp->rktp_partition,
                            rd_kafka_msgq_len(&batch->msgq),
                            rd_kafka_pid2str(batch->pid), batch->first_seq,
                            perr->next_ack_seq, rd_kafka_err2name(last_err.err),
                            rd_kafka_actions2str(last_err.actions),
                            last_err.base_seq, last_err.last_seq,
                            last_err.base_msgid,
                            last_err.ts ? (now - last_err.ts) / 1000 : -1);

                        perr->incr_retry = 0;
                        perr->actions    = RD_KAFKA_ERR_ACTION_RETRY;
                        perr->status     = RD_KAFKA_MSG_STATUS_NOT_PERSISTED;
                        perr->update_next_ack = rd_false;
                        perr->update_next_err = rd_true;

                        rd_kafka_idemp_drain_epoch_bump(
                            rk, perr->err, "skipped sequence numbers");

                } else {
                        /* Request's sequence is less than next ack,
                         * this should never happen unless we have
                         * local bug or the broker did not respond
                         * to the requests in order. */
                        rd_kafka_idemp_set_fatal_error(
                            rk, perr->err,
                            "ProduceRequest for %.*s [%" PRId32
                            "] "
                            "with %d message(s) failed "
                            "with rewound sequence number on "
                            "broker %" PRId32
                            " (%s, "
                            "base seq %" PRId32 " < next seq %" PRId32
                            "): "
                            "last error %s (actions %s, "
                            "base seq %" PRId32 "..%" PRId32
                            ", base msgid %" PRIu64 ", %" PRId64 "ms ago)",
                            RD_KAFKAP_STR_PR(rktp->rktp_rkt->rkt_topic),
                            rktp->rktp_partition,
                            rd_kafka_msgq_len(&batch->msgq), rkb->rkb_nodeid,
                            rd_kafka_pid2str(batch->pid), batch->first_seq,
                            perr->next_ack_seq, rd_kafka_err2name(last_err.err),
                            rd_kafka_actions2str(last_err.actions),
                            last_err.base_seq, last_err.last_seq,
                            last_err.base_msgid,
                            last_err.ts ? (now - last_err.ts) / 1000 : -1);

                        perr->actions = RD_KAFKA_ERR_ACTION_PERMANENT;
                        perr->status  = RD_KAFKA_MSG_STATUS_POSSIBLY_PERSISTED;
                        perr->update_next_ack = rd_false;
                        perr->update_next_err = rd_false;
                }
                break;

        case RD_KAFKA_RESP_ERR_DUPLICATE_SEQUENCE_NUMBER:
                /* This error indicates that we successfully produced
                 * this set of messages before but this (supposed) retry failed.
                 *
                 * Treat as success, however offset and timestamp
                 * will be invalid. */

                /* Future improvement/FIXME:
                 * But first make sure the first message has actually
                 * been retried, getting this error for a non-retried message
                 * indicates a synchronization issue or bug. */
                rd_rkb_dbg(rkb, MSG | RD_KAFKA_DBG_EOS, "DUPSEQ",
                           "ProduceRequest for %.*s [%" PRId32
                           "] "
                           "with %d message(s) failed "
                           "due to duplicate sequence number: "
                           "previous send succeeded but was not acknowledged "
                           "(%s, base seq %" PRId32
                           "): "
                           "marking the messages successfully delivered",
                           RD_KAFKAP_STR_PR(rktp->rktp_rkt->rkt_topic),
                           rktp->rktp_partition,
                           rd_kafka_msgq_len(&batch->msgq),
                           rd_kafka_pid2str(batch->pid), batch->first_seq);

                /* Void error, delivery succeeded */
                perr->err             = RD_KAFKA_RESP_ERR_NO_ERROR;
                perr->actions         = 0;
                perr->status          = RD_KAFKA_MSG_STATUS_PERSISTED;
                perr->update_next_ack = rd_true;
                perr->update_next_err = rd_true;
                break;

        case RD_KAFKA_RESP_ERR_UNKNOWN_PRODUCER_ID:
                /* The broker/cluster lost track of our PID because
                 * the last message we produced has now been deleted
                 * (by DeleteRecords, compaction, or topic retention policy).
                 *
                 * If all previous messages are accounted for and this is not
                 * a retry we can simply bump the epoch and reset the sequence
                 * number and then retry the message(s) again.
                 *
                 * If there are outstanding messages not yet acknowledged
                 * then there is no safe way to carry on without risking
                 * duplication or reordering, in which case we fail
                 * the producer.
                 *
                 * In case of the transactional producer and a transaction
                 * coordinator that supports KIP-360 (>= AK 2.5, checked from
                 * the txnmgr, not here) we'll raise an abortable error and
                 * flag that the epoch needs to be bumped on the coordinator. */
                if (rd_kafka_is_transactional(rk)) {
                        rd_rkb_dbg(rkb, MSG | RD_KAFKA_DBG_EOS, "UNKPID",
                                   "ProduceRequest for %.*s [%" PRId32
                                   "] "
                                   "with %d message(s) failed "
                                   "due to unknown producer id "
                                   "(%s, base seq %" PRId32
                                   ", %d retries): "
                                   "failing the current transaction",
                                   RD_KAFKAP_STR_PR(rktp->rktp_rkt->rkt_topic),
                                   rktp->rktp_partition,
                                   rd_kafka_msgq_len(&batch->msgq),
                                   rd_kafka_pid2str(batch->pid),
                                   batch->first_seq,
                                   firstmsg->rkm_u.producer.retries);

                        /* Drain outstanding requests and bump epoch. */
                        rd_kafka_idemp_drain_epoch_bump(rk, perr->err,
                                                        "unknown producer id");

                        rd_kafka_txn_set_abortable_error_with_bump(
                            rk, RD_KAFKA_RESP_ERR_UNKNOWN_PRODUCER_ID,
                            "ProduceRequest for %.*s [%" PRId32
                            "] "
                            "with %d message(s) failed "
                            "due to unknown producer id",
                            RD_KAFKAP_STR_PR(rktp->rktp_rkt->rkt_topic),
                            rktp->rktp_partition,
                            rd_kafka_msgq_len(&batch->msgq));

                        perr->incr_retry = 0;
                        perr->actions    = RD_KAFKA_ERR_ACTION_PERMANENT;
                        perr->status     = RD_KAFKA_MSG_STATUS_NOT_PERSISTED;
                        perr->update_next_ack = rd_false;
                        perr->update_next_err = rd_true;
                        break;

                } else if (!firstmsg->rkm_u.producer.retries &&
                           perr->next_err_seq == batch->first_seq) {
                        rd_rkb_dbg(rkb, MSG | RD_KAFKA_DBG_EOS, "UNKPID",
                                   "ProduceRequest for %.*s [%" PRId32
                                   "] "
                                   "with %d message(s) failed "
                                   "due to unknown producer id "
                                   "(%s, base seq %" PRId32
                                   ", %d retries): "
                                   "no risk of duplication/reordering: "
                                   "resetting PID and retrying",
                                   RD_KAFKAP_STR_PR(rktp->rktp_rkt->rkt_topic),
                                   rktp->rktp_partition,
                                   rd_kafka_msgq_len(&batch->msgq),
                                   rd_kafka_pid2str(batch->pid),
                                   batch->first_seq,
                                   firstmsg->rkm_u.producer.retries);

                        /* Drain outstanding requests and bump epoch. */
                        rd_kafka_idemp_drain_epoch_bump(rk, perr->err,
                                                        "unknown producer id");

                        perr->incr_retry = 0;
                        perr->actions    = RD_KAFKA_ERR_ACTION_RETRY;
                        perr->status     = RD_KAFKA_MSG_STATUS_NOT_PERSISTED;
                        perr->update_next_ack = rd_false;
                        perr->update_next_err = rd_true;
                        break;
                }

                rd_kafka_idemp_set_fatal_error(
                    rk, perr->err,
                    "ProduceRequest for %.*s [%" PRId32
                    "] "
                    "with %d message(s) failed "
                    "due to unknown producer id ("
                    "broker %" PRId32 " %s, base seq %" PRId32
                    ", %d retries): "
                    "unable to retry without risking "
                    "duplication/reordering",
                    RD_KAFKAP_STR_PR(rktp->rktp_rkt->rkt_topic),
                    rktp->rktp_partition, rd_kafka_msgq_len(&batch->msgq),
                    rkb->rkb_nodeid, rd_kafka_pid2str(batch->pid),
                    batch->first_seq, firstmsg->rkm_u.producer.retries);

                perr->actions         = RD_KAFKA_ERR_ACTION_PERMANENT;
                perr->status          = RD_KAFKA_MSG_STATUS_POSSIBLY_PERSISTED;
                perr->update_next_ack = rd_false;
                perr->update_next_err = rd_true;
                break;

        default:
                /* All other errors are handled in the standard
                 * error Produce handler, which will set
                 * update_next_ack|err accordingly. */
                break;
        }
}



/**
 * @brief Error-handling for failed ProduceRequests
 *
 * @param errp Is the input and output error, it may be changed
 *             by this function.
 *
 * @returns 0 if no further processing of the request should be performed,
 *          such as triggering delivery reports, else 1.
 *
 * @warning May be called on the old leader thread. Lock rktp appropriately!
 *
 * @warning \p request may be NULL.
 *
 * @locality broker thread (but not necessarily the leader broker)
 * @locks none
 */
static int rd_kafka_handle_Produce_error(rd_kafka_broker_t *rkb,
                                         const rd_kafka_buf_t *request,
                                         rd_kafka_msgbatch_t *batch,
                                         struct rd_kafka_Produce_err *perr) {
        rd_kafka_t *rk          = rkb->rkb_rk;
        rd_kafka_toppar_t *rktp = batch->rktp;
        int is_leader;

        if (unlikely(perr->err == RD_KAFKA_RESP_ERR__DESTROY))
                return 0; /* Terminating */

        /* When there is a partition leader change any outstanding
         * requests to the old broker will be handled by the old
         * broker thread when the responses are received/timeout:
         * in this case we need to be careful with locking:
         * check once if we're the leader (which allows relaxed
         * locking), and cache the current rktp's eos state vars. */
        rd_kafka_toppar_lock(rktp);
        is_leader          = rktp->rktp_broker == rkb;
        perr->rktp_pid     = rktp->rktp_eos.pid;
        perr->next_ack_seq = rktp->rktp_eos.next_ack_seq;
        perr->next_err_seq = rktp->rktp_eos.next_err_seq;
        rd_kafka_toppar_unlock(rktp);

        /* All failures are initially treated as if the message
         * was not persisted, but the status may be changed later
         * for specific errors and actions. */
        perr->status = RD_KAFKA_MSG_STATUS_NOT_PERSISTED;

        /* Set actions for known errors (may be overriden later),
         * all other errors are considered permanent failures.
         * (also see rd_kafka_err_action() for the default actions). */
        perr->actions = rd_kafka_err_action(
            rkb, perr->err, request,

            RD_KAFKA_ERR_ACTION_REFRESH |
                RD_KAFKA_ERR_ACTION_MSG_POSSIBLY_PERSISTED,
            RD_KAFKA_RESP_ERR__TRANSPORT,

            RD_KAFKA_ERR_ACTION_REFRESH | RD_KAFKA_ERR_ACTION_MSG_NOT_PERSISTED,
            RD_KAFKA_RESP_ERR_UNKNOWN_TOPIC_OR_PART,

            RD_KAFKA_ERR_ACTION_PERMANENT |
                RD_KAFKA_ERR_ACTION_MSG_NOT_PERSISTED,
            RD_KAFKA_RESP_ERR_TOPIC_AUTHORIZATION_FAILED,

            RD_KAFKA_ERR_ACTION_REFRESH | RD_KAFKA_ERR_ACTION_RETRY |
                RD_KAFKA_ERR_ACTION_MSG_NOT_PERSISTED,
            RD_KAFKA_RESP_ERR_KAFKA_STORAGE_ERROR,

            RD_KAFKA_ERR_ACTION_RETRY | RD_KAFKA_ERR_ACTION_MSG_NOT_PERSISTED,
            RD_KAFKA_RESP_ERR_NOT_ENOUGH_REPLICAS,

            RD_KAFKA_ERR_ACTION_RETRY |
                RD_KAFKA_ERR_ACTION_MSG_POSSIBLY_PERSISTED,
            RD_KAFKA_RESP_ERR_NOT_ENOUGH_REPLICAS_AFTER_APPEND,

            RD_KAFKA_ERR_ACTION_RETRY | RD_KAFKA_ERR_ACTION_MSG_NOT_PERSISTED,
            RD_KAFKA_RESP_ERR__TIMED_OUT_QUEUE,

            RD_KAFKA_ERR_ACTION_RETRY |
                RD_KAFKA_ERR_ACTION_MSG_POSSIBLY_PERSISTED,
            RD_KAFKA_RESP_ERR__TIMED_OUT,

            RD_KAFKA_ERR_ACTION_PERMANENT |
                RD_KAFKA_ERR_ACTION_MSG_POSSIBLY_PERSISTED,
            RD_KAFKA_RESP_ERR__MSG_TIMED_OUT,

            /* All Idempotent Producer-specific errors are
             * initially set as permanent errors,
             * special handling may change the actions. */
            RD_KAFKA_ERR_ACTION_PERMANENT |
                RD_KAFKA_ERR_ACTION_MSG_POSSIBLY_PERSISTED,
            RD_KAFKA_RESP_ERR_OUT_OF_ORDER_SEQUENCE_NUMBER,

            RD_KAFKA_ERR_ACTION_PERMANENT |
                RD_KAFKA_ERR_ACTION_MSG_POSSIBLY_PERSISTED,
            RD_KAFKA_RESP_ERR_DUPLICATE_SEQUENCE_NUMBER,

            RD_KAFKA_ERR_ACTION_PERMANENT |
                RD_KAFKA_ERR_ACTION_MSG_NOT_PERSISTED,
            RD_KAFKA_RESP_ERR_UNKNOWN_PRODUCER_ID,

            RD_KAFKA_ERR_ACTION_PERMANENT |
                RD_KAFKA_ERR_ACTION_MSG_NOT_PERSISTED,
            RD_KAFKA_RESP_ERR_INVALID_PRODUCER_EPOCH,

            /* Message was purged from out-queue due to
             * Idempotent Producer Id change */
            RD_KAFKA_ERR_ACTION_RETRY, RD_KAFKA_RESP_ERR__RETRY,

            RD_KAFKA_ERR_ACTION_END);

        rd_rkb_dbg(rkb, MSG, "MSGSET",
                   "%s [%" PRId32
                   "]: MessageSet with %i message(s) "
                   "(MsgId %" PRIu64 ", BaseSeq %" PRId32
                   ") "
                   "encountered error: %s (actions %s)%s",
                   rktp->rktp_rkt->rkt_topic->str, rktp->rktp_partition,
                   rd_kafka_msgq_len(&batch->msgq), batch->first_msgid,
                   batch->first_seq, rd_kafka_err2str(perr->err),
                   rd_kafka_actions2str(perr->actions),
                   is_leader ? "" : " [NOT LEADER]");


        /*
         * Special handling for Idempotent Producer
         *
         * Note: Idempotent Producer-specific errors received
         *       on a non-idempotent producer will be passed through
         *       directly to the application.
         */
        if (rd_kafka_is_idempotent(rk))
                rd_kafka_handle_idempotent_Produce_error(rkb, batch, perr);

        /* Update message persistence status based on action flags.
         * None of these are typically set after an idempotent error,
         * which sets the status explicitly. */
        if (perr->actions & RD_KAFKA_ERR_ACTION_MSG_POSSIBLY_PERSISTED)
                perr->status = RD_KAFKA_MSG_STATUS_POSSIBLY_PERSISTED;
        else if (perr->actions & RD_KAFKA_ERR_ACTION_MSG_NOT_PERSISTED)
                perr->status = RD_KAFKA_MSG_STATUS_NOT_PERSISTED;
        else if (perr->actions & RD_KAFKA_ERR_ACTION_MSG_PERSISTED)
                perr->status = RD_KAFKA_MSG_STATUS_PERSISTED;

        /* Save the last error for debugging sub-sequent errors,
         * useful for Idempotent Producer throubleshooting. */
        rd_kafka_toppar_lock(rktp);
        rktp->rktp_last_err.err        = perr->err;
        rktp->rktp_last_err.actions    = perr->actions;
        rktp->rktp_last_err.ts         = rd_clock();
        rktp->rktp_last_err.base_seq   = batch->first_seq;
        rktp->rktp_last_err.last_seq   = perr->last_seq;
        rktp->rktp_last_err.base_msgid = batch->first_msgid;
        rd_kafka_toppar_unlock(rktp);

        /*
         * Handle actions
         */
        if (perr->actions &
            (RD_KAFKA_ERR_ACTION_REFRESH | RD_KAFKA_ERR_ACTION_RETRY)) {
                /* Retry (refresh also implies retry) */

                if (perr->actions & RD_KAFKA_ERR_ACTION_REFRESH) {
                        /* Request metadata information update.
                         * These errors imply that we have stale
                         * information and the request was
                         * either rejected or not sent -
                         * we don't need to increment the retry count
                         * when we perform a retry since:
                         *   - it is a temporary error (hopefully)
                         *   - there is no chance of duplicate delivery
                         */
                        rd_kafka_toppar_leader_unavailable(rktp, "produce",
                                                           perr->err);

                        /* We can't be certain the request wasn't
                         * sent in case of transport failure,
                         * so the ERR__TRANSPORT case will need
                         * the retry count to be increased,
                         * In case of certain other errors we want to
                         * avoid retrying for the duration of the
                         * message.timeout.ms to speed up error propagation. */
                        if (perr->err != RD_KAFKA_RESP_ERR__TRANSPORT &&
                            perr->err != RD_KAFKA_RESP_ERR_KAFKA_STORAGE_ERROR)
                                perr->incr_retry = 0;
                }

                /* If message timed out in queue, not in transit,
                 * we will retry at a later time but not increment
                 * the retry count since there is no risk
                 * of duplicates. */
                if (!rd_kafka_buf_was_sent(request))
                        perr->incr_retry = 0;

                if (!perr->incr_retry) {
                        /* If retries are not to be incremented then
                         * there is no chance of duplicates on retry, which
                         * means these messages were not persisted. */
                        perr->status = RD_KAFKA_MSG_STATUS_NOT_PERSISTED;
                }

                if (rd_kafka_is_idempotent(rk)) {
                        /* Any currently in-flight requests will
                         * fail with ERR_OUT_OF_ORDER_SEQUENCE_NUMBER,
                         * which should not be treated as a fatal error
                         * since this request and sub-sequent requests
                         * will be retried and thus return to order.
                         * Unless the error was a timeout, or similar,
                         * in which case the request might have made it
                         * and the messages are considered possibly persisted:
                         * in this case we allow the next in-flight response
                         * to be successful, in which case we mark
                         * this request's messages as succesfully delivered. */
                        if (perr->status &
                            RD_KAFKA_MSG_STATUS_POSSIBLY_PERSISTED)
                                perr->update_next_ack = rd_true;
                        else
                                perr->update_next_ack = rd_false;
                        perr->update_next_err = rd_true;

                        /* Drain outstanding requests so that retries
                         * are attempted with proper state knowledge and
                         * without any in-flight requests. */
                        rd_kafka_toppar_lock(rktp);
                        rd_kafka_idemp_drain_toppar(rktp,
                                                    "drain before retrying");
                        rd_kafka_toppar_unlock(rktp);
                }

                /* Since requests are specific to a broker
                 * we move the retryable messages from the request
                 * back to the partition queue (prepend) and then
                 * let the new broker construct a new request.
                 * While doing this we also make sure the retry count
                 * for each message is honoured, any messages that
                 * would exceeded the retry count will not be
                 * moved but instead fail below. */
                rd_kafka_toppar_retry_msgq(rktp, &batch->msgq, perr->incr_retry,
                                           perr->status);

                if (rd_kafka_msgq_len(&batch->msgq) == 0) {
                        /* No need do anything more with the request
                         * here since the request no longer has any
                         * messages associated with it. */
                        return 0;
                }
        }

        if (perr->actions & RD_KAFKA_ERR_ACTION_PERMANENT &&
            rd_kafka_is_idempotent(rk)) {
                if (rd_kafka_is_transactional(rk) &&
                    perr->err == RD_KAFKA_RESP_ERR_INVALID_PRODUCER_EPOCH) {
                        /* Producer was fenced by new transactional producer
                         * with the same transactional.id */
                        rd_kafka_txn_set_fatal_error(
                            rk, RD_DO_LOCK, RD_KAFKA_RESP_ERR__FENCED,
                            "ProduceRequest for %.*s [%" PRId32
                            "] "
                            "with %d message(s) failed: %s "
                            "(broker %" PRId32 " %s, base seq %" PRId32
                            "): "
                            "transactional producer fenced by newer "
                            "producer instance",
                            RD_KAFKAP_STR_PR(rktp->rktp_rkt->rkt_topic),
                            rktp->rktp_partition,
                            rd_kafka_msgq_len(&batch->msgq),
                            rd_kafka_err2str(perr->err), rkb->rkb_nodeid,
                            rd_kafka_pid2str(batch->pid), batch->first_seq);

                        /* Drain outstanding requests and reset PID. */
                        rd_kafka_idemp_drain_reset(
                            rk, "fenced by new transactional producer");

                } else if (rd_kafka_is_transactional(rk)) {
                        /* When transactional any permanent produce failure
                         * would lead to an incomplete transaction, so raise
                         * an abortable transaction error. */
                        rd_kafka_txn_set_abortable_error(
                            rk, perr->err,
                            "ProduceRequest for %.*s [%" PRId32
                            "] "
                            "with %d message(s) failed: %s "
                            "(broker %" PRId32 " %s, base seq %" PRId32
                            "): "
                            "current transaction must be aborted",
                            RD_KAFKAP_STR_PR(rktp->rktp_rkt->rkt_topic),
                            rktp->rktp_partition,
                            rd_kafka_msgq_len(&batch->msgq),
                            rd_kafka_err2str(perr->err), rkb->rkb_nodeid,
                            rd_kafka_pid2str(batch->pid), batch->first_seq);

                } else if (rk->rk_conf.eos.gapless) {
                        /* A permanent non-idempotent error will lead to
                         * gaps in the message series, the next request
                         * will fail with ...ERR_OUT_OF_ORDER_SEQUENCE_NUMBER.
                         * To satisfy the gapless guarantee we need to raise
                         * a fatal error here. */
                        rd_kafka_idemp_set_fatal_error(
                            rk, RD_KAFKA_RESP_ERR__GAPLESS_GUARANTEE,
                            "ProduceRequest for %.*s [%" PRId32
                            "] "
                            "with %d message(s) failed: "
                            "%s (broker %" PRId32 " %s, base seq %" PRId32
                            "): "
                            "unable to satisfy gap-less guarantee",
                            RD_KAFKAP_STR_PR(rktp->rktp_rkt->rkt_topic),
                            rktp->rktp_partition,
                            rd_kafka_msgq_len(&batch->msgq),
                            rd_kafka_err2str(perr->err), rkb->rkb_nodeid,
                            rd_kafka_pid2str(batch->pid), batch->first_seq);

                        /* Drain outstanding requests and reset PID. */
                        rd_kafka_idemp_drain_reset(
                            rk, "unable to satisfy gap-less guarantee");

                } else {
                        /* If gapless is not set we bump the Epoch and
                         * renumber the messages to send. */

                        /* Drain outstanding requests and bump the epoch .*/
                        rd_kafka_idemp_drain_epoch_bump(rk, perr->err,
                                                        "message sequence gap");
                }

                perr->update_next_ack = rd_false;
                /* Make sure the next error will not raise a fatal error. */
                perr->update_next_err = rd_true;
        }

        if (perr->err == RD_KAFKA_RESP_ERR__TIMED_OUT ||
            perr->err == RD_KAFKA_RESP_ERR__TIMED_OUT_QUEUE) {
                /* Translate request-level timeout error code
                 * to message-level timeout error code. */
                perr->err = RD_KAFKA_RESP_ERR__MSG_TIMED_OUT;

        } else if (perr->err == RD_KAFKA_RESP_ERR_TOPIC_AUTHORIZATION_FAILED) {
                /* If we're no longer authorized to access the topic mark
                 * it as errored to deny further produce requests. */
                rd_kafka_topic_wrlock(rktp->rktp_rkt);
                rd_kafka_topic_set_error(rktp->rktp_rkt, perr->err);
                rd_kafka_topic_wrunlock(rktp->rktp_rkt);
        }

        return 1;
}

/**
 * @brief Handle ProduceResponse success for idempotent producer
 *
 * @warning May be called on the old leader thread. Lock rktp appropriately!
 *
 * @locks none
 * @locality broker thread (but not necessarily the leader broker thread)
 */
static void
rd_kafka_handle_idempotent_Produce_success(rd_kafka_broker_t *rkb,
                                           rd_kafka_msgbatch_t *batch,
                                           int32_t next_seq) {
        rd_kafka_t *rk          = rkb->rkb_rk;
        rd_kafka_toppar_t *rktp = batch->rktp;
        char fatal_err[512];
        uint64_t first_msgid, last_msgid;

        *fatal_err = '\0';

        first_msgid = rd_kafka_msgq_first(&batch->msgq)->rkm_u.producer.msgid;
        last_msgid  = rd_kafka_msgq_last(&batch->msgq)->rkm_u.producer.msgid;

        rd_kafka_toppar_lock(rktp);

        /* If the last acked msgid is higher than
         * the next message to (re)transmit in the message queue
         * it means a previous series of R1,R2 ProduceRequests
         * had R1 fail with uncertain persistence status,
         * such as timeout or transport error, but R2 succeeded,
         * which means the messages in R1 were in fact persisted.
         * In this case trigger delivery reports for all messages
         * in queue until we hit a non-acked message msgid. */
        if (unlikely(rktp->rktp_eos.acked_msgid < first_msgid - 1)) {
                rd_kafka_dr_implicit_ack(rkb, rktp, last_msgid);

        } else if (unlikely(batch->first_seq != rktp->rktp_eos.next_ack_seq &&
                            batch->first_seq == rktp->rktp_eos.next_err_seq)) {
                /* Response ordering is typically not a concern
                 * (but will not happen with current broker versions),
                 * unless we're expecting an error to be returned at
                 * this sequence rather than a success ack, in which
                 * case raise a fatal error. */

                /* Can't call set_fatal_error() while
                 * holding the toppar lock, so construct
                 * the error string here and call
                 * set_fatal_error() below after
                 * toppar lock has been released. */
                rd_snprintf(fatal_err, sizeof(fatal_err),
                            "ProduceRequest for %.*s [%" PRId32
                            "] "
                            "with %d message(s) "
                            "succeeded when expecting failure "
                            "(broker %" PRId32
                            " %s, "
                            "base seq %" PRId32
                            ", "
                            "next ack seq %" PRId32
                            ", "
                            "next err seq %" PRId32
                            ": "
                            "unable to retry without risking "
                            "duplication/reordering",
                            RD_KAFKAP_STR_PR(rktp->rktp_rkt->rkt_topic),
                            rktp->rktp_partition,
                            rd_kafka_msgq_len(&batch->msgq), rkb->rkb_nodeid,
                            rd_kafka_pid2str(batch->pid), batch->first_seq,
                            rktp->rktp_eos.next_ack_seq,
                            rktp->rktp_eos.next_err_seq);

                rktp->rktp_eos.next_err_seq = next_seq;
        }

        if (likely(!*fatal_err)) {
                /* Advance next expected err and/or ack sequence */

                /* Only step err seq if it hasn't diverged. */
                if (rktp->rktp_eos.next_err_seq == rktp->rktp_eos.next_ack_seq)
                        rktp->rktp_eos.next_err_seq = next_seq;

                rktp->rktp_eos.next_ack_seq = next_seq;
        }

        /* Store the last acked message sequence,
         * since retries within the broker cache window (5 requests)
         * will succeed for older messages we must only update the
         * acked msgid if it is higher than the last acked. */
        if (last_msgid > rktp->rktp_eos.acked_msgid)
                rktp->rktp_eos.acked_msgid = last_msgid;

        rd_kafka_toppar_unlock(rktp);

        /* Must call set_fatal_error() after releasing
         * the toppar lock. */
        if (unlikely(*fatal_err))
                rd_kafka_idemp_set_fatal_error(
                    rk, RD_KAFKA_RESP_ERR__INCONSISTENT, "%s", fatal_err);
}


/**
 * @brief Handle ProduceRequest result for a message batch.
 *
 * @warning \p request may be NULL.
 *
 * @localiy broker thread (but not necessarily the toppar's handler thread)
 * @locks none
 */
static void rd_kafka_msgbatch_handle_Produce_result(
    rd_kafka_broker_t *rkb,
    rd_kafka_msgbatch_t *batch,
    rd_kafka_resp_err_t err,
    const struct rd_kafka_Produce_result *presult,
    const rd_kafka_buf_t *request) {

        rd_kafka_t *rk               = rkb->rkb_rk;
        rd_kafka_toppar_t *rktp      = batch->rktp;
        rd_kafka_msg_status_t status = RD_KAFKA_MSG_STATUS_POSSIBLY_PERSISTED;
        rd_bool_t last_inflight;
        int32_t next_seq;

        /* Decrease partition's messages in-flight counter */
        rd_assert(rd_atomic32_get(&rktp->rktp_msgs_inflight) >=
                  rd_kafka_msgq_len(&batch->msgq));
        last_inflight = !rd_atomic32_sub(&rktp->rktp_msgs_inflight,
                                         rd_kafka_msgq_len(&batch->msgq));

        /* Next expected sequence (and handle wrap) */
        next_seq = rd_kafka_seq_wrap(batch->first_seq +
                                     rd_kafka_msgq_len(&batch->msgq));

        if (likely(!err)) {
                rd_rkb_dbg(rkb, MSG, "MSGSET",
                           "%s [%" PRId32
                           "]: MessageSet with %i message(s) "
                           "(MsgId %" PRIu64 ", BaseSeq %" PRId32 ") delivered",
                           rktp->rktp_rkt->rkt_topic->str, rktp->rktp_partition,
                           rd_kafka_msgq_len(&batch->msgq), batch->first_msgid,
                           batch->first_seq);

                if (rktp->rktp_rkt->rkt_conf.required_acks != 0)
                        status = RD_KAFKA_MSG_STATUS_PERSISTED;

                if (rd_kafka_is_idempotent(rk))
                        rd_kafka_handle_idempotent_Produce_success(rkb, batch,
                                                                   next_seq);
        } else {
                /* Error handling */
                struct rd_kafka_Produce_err perr = {
                    .err             = err,
                    .incr_retry      = 1,
                    .status          = status,
                    .update_next_ack = rd_true,
                    .update_next_err = rd_true,
                    .last_seq        = (batch->first_seq +
                                 rd_kafka_msgq_len(&batch->msgq) - 1)};

                rd_kafka_handle_Produce_error(rkb, request, batch, &perr);

                /* Update next expected acked and/or err sequence. */
                if (perr.update_next_ack || perr.update_next_err) {
                        rd_kafka_toppar_lock(rktp);
                        if (perr.update_next_ack)
                                rktp->rktp_eos.next_ack_seq = next_seq;
                        if (perr.update_next_err)
                                rktp->rktp_eos.next_err_seq = next_seq;
                        rd_kafka_toppar_unlock(rktp);
                }

                err    = perr.err;
                status = perr.status;
        }


        /* Messages to retry will have been removed from the request's queue */
        if (likely(rd_kafka_msgq_len(&batch->msgq) > 0)) {
                /* Set offset, timestamp and status for each message. */
                rd_kafka_msgq_set_metadata(&batch->msgq, rkb->rkb_nodeid,
                                           presult->offset, presult->timestamp,
                                           status);

                /* Enqueue messages for delivery report. */
                rd_kafka_dr_msgq(rktp->rktp_rkt, &batch->msgq, err);
        }

        if (rd_kafka_is_idempotent(rk) && last_inflight)
                rd_kafka_idemp_inflight_toppar_sub(rk, rktp);
}


/**
 * @brief Handle ProduceResponse
 *
 * @param reply is NULL when `acks=0` and on various local errors.
 *
 * @remark ProduceRequests are never retried, retriable errors are
 *         instead handled by re-enqueuing the request's messages back
 *         on the partition queue to have a new ProduceRequest constructed
 *         eventually.
 *
 * @warning May be called on the old leader thread. Lock rktp appropriately!
 *
 * @locality broker thread (but not necessarily the leader broker thread)
 */
static void rd_kafka_handle_Produce(rd_kafka_t *rk,
                                    rd_kafka_broker_t *rkb,
                                    rd_kafka_resp_err_t err,
                                    rd_kafka_buf_t *reply,
                                    rd_kafka_buf_t *request,
                                    void *opaque) {
        rd_kafka_msgbatch_t *batch            = &request->rkbuf_batch;
        rd_kafka_toppar_t *rktp               = batch->rktp;
        struct rd_kafka_Produce_result result = {
            .offset = RD_KAFKA_OFFSET_INVALID, .timestamp = -1};

        /* Unit test interface: inject errors */
        if (unlikely(rk->rk_conf.ut.handle_ProduceResponse != NULL)) {
                err = rk->rk_conf.ut.handle_ProduceResponse(
                    rkb->rkb_rk, rkb->rkb_nodeid, batch->first_msgid, err);
        }

        /* Parse Produce reply (unless the request errored) */
        if (!err && reply)
                err = rd_kafka_handle_Produce_parse(rkb, rktp, reply, request,
                                                    &result);

        rd_kafka_msgbatch_handle_Produce_result(rkb, batch, err, &result,
                                                request);
}


/**
 * @brief Send ProduceRequest for messages in toppar queue.
 *
 * @returns the number of messages included, or 0 on error / no messages.
 *
 * @locality broker thread
 */
int rd_kafka_ProduceRequest(rd_kafka_broker_t *rkb,
                            rd_kafka_toppar_t *rktp,
                            const rd_kafka_pid_t pid,
                            uint64_t epoch_base_msgid) {
        rd_kafka_buf_t *rkbuf;
        rd_kafka_topic_t *rkt = rktp->rktp_rkt;
        size_t MessageSetSize = 0;
        int cnt;
        rd_ts_t now;
        int64_t first_msg_timeout;
        int tmout;

        /**
         * Create ProduceRequest with as many messages from the toppar
         * transmit queue as possible.
         */
        rkbuf = rd_kafka_msgset_create_ProduceRequest(
            rkb, rktp, &rktp->rktp_xmit_msgq, pid, epoch_base_msgid,
            &MessageSetSize);
        if (unlikely(!rkbuf))
                return 0;

        cnt = rd_kafka_msgq_len(&rkbuf->rkbuf_batch.msgq);
        rd_dassert(cnt > 0);

        rd_avg_add(&rktp->rktp_rkt->rkt_avg_batchcnt, (int64_t)cnt);
        rd_avg_add(&rktp->rktp_rkt->rkt_avg_batchsize, (int64_t)MessageSetSize);

        if (!rkt->rkt_conf.required_acks)
                rkbuf->rkbuf_flags |= RD_KAFKA_OP_F_NO_RESPONSE;

        /* Use timeout from first message in batch */
        now = rd_clock();
        first_msg_timeout =
            (rd_kafka_msgq_first(&rkbuf->rkbuf_batch.msgq)->rkm_ts_timeout -
             now) /
            1000;

        if (unlikely(first_msg_timeout <= 0)) {
                /* Message has already timed out, allow 100 ms
                 * to produce anyway */
                tmout = 100;
        } else {
                tmout = (int)RD_MIN(INT_MAX, first_msg_timeout);
        }

        /* Set absolute timeout (including retries), the
         * effective timeout for this specific request will be
         * capped by socket.timeout.ms */
        rd_kafka_buf_set_abs_timeout(rkbuf, tmout, now);

        rd_kafka_broker_buf_enq_replyq(rkb, rkbuf, RD_KAFKA_NO_REPLYQ,
                                       rd_kafka_handle_Produce, NULL);

        return cnt;
}


/**
 * @brief Construct and send CreateTopicsRequest to \p rkb
 *        with the topics (NewTopic_t*) in \p new_topics, using
 *        \p options.
 *
 *        The response (unparsed) will be enqueued on \p replyq
 *        for handling by \p resp_cb (with \p opaque passed).
 *
 * @returns RD_KAFKA_RESP_ERR_NO_ERROR if the request was enqueued for
 *          transmission, otherwise an error code and errstr will be
 *          updated with a human readable error string.
 */
rd_kafka_resp_err_t
rd_kafka_CreateTopicsRequest(rd_kafka_broker_t *rkb,
                             const rd_list_t *new_topics /*(NewTopic_t*)*/,
                             rd_kafka_AdminOptions_t *options,
                             char *errstr,
                             size_t errstr_size,
                             rd_kafka_replyq_t replyq,
                             rd_kafka_resp_cb_t *resp_cb,
                             void *opaque) {
        rd_kafka_buf_t *rkbuf;
        int16_t ApiVersion = 0;
        int features;
        int i = 0;
        rd_kafka_NewTopic_t *newt;
        int op_timeout;

        if (rd_list_cnt(new_topics) == 0) {
                rd_snprintf(errstr, errstr_size, "No topics to create");
                rd_kafka_replyq_destroy(&replyq);
                return RD_KAFKA_RESP_ERR__INVALID_ARG;
        }

        ApiVersion = rd_kafka_broker_ApiVersion_supported(
            rkb, RD_KAFKAP_CreateTopics, 0, 4, &features);
        if (ApiVersion == -1) {
                rd_snprintf(errstr, errstr_size,
                            "Topic Admin API (KIP-4) not supported "
                            "by broker, requires broker version >= 0.10.2.0");
                rd_kafka_replyq_destroy(&replyq);
                return RD_KAFKA_RESP_ERR__UNSUPPORTED_FEATURE;
        }

        if (rd_kafka_confval_get_int(&options->validate_only) &&
            ApiVersion < 1) {
                rd_snprintf(errstr, errstr_size,
                            "CreateTopics.validate_only=true not "
                            "supported by broker");
                rd_kafka_replyq_destroy(&replyq);
                return RD_KAFKA_RESP_ERR__UNSUPPORTED_FEATURE;
        }

        rkbuf = rd_kafka_buf_new_request(rkb, RD_KAFKAP_CreateTopics, 1,
                                         4 + (rd_list_cnt(new_topics) * 200) +
                                             4 + 1);

        /* #topics */
        rd_kafka_buf_write_i32(rkbuf, rd_list_cnt(new_topics));

        while ((newt = rd_list_elem(new_topics, i++))) {
                int partition;
                int ei = 0;
                const rd_kafka_ConfigEntry_t *entry;

                if (ApiVersion < 4) {
                        if (newt->num_partitions == -1) {
                                rd_snprintf(errstr, errstr_size,
                                            "Default partition count (KIP-464) "
                                            "not supported by broker, "
                                            "requires broker version <= 2.4.0");
                                rd_kafka_replyq_destroy(&replyq);
                                rd_kafka_buf_destroy(rkbuf);
                                return RD_KAFKA_RESP_ERR__UNSUPPORTED_FEATURE;
                        }

                        if (newt->replication_factor == -1 &&
                            rd_list_empty(&newt->replicas)) {
                                rd_snprintf(errstr, errstr_size,
                                            "Default replication factor "
                                            "(KIP-464) "
                                            "not supported by broker, "
                                            "requires broker version <= 2.4.0");
                                rd_kafka_replyq_destroy(&replyq);
                                rd_kafka_buf_destroy(rkbuf);
                                return RD_KAFKA_RESP_ERR__UNSUPPORTED_FEATURE;
                        }
                }

                /* topic */
                rd_kafka_buf_write_str(rkbuf, newt->topic, -1);

                if (rd_list_cnt(&newt->replicas)) {
                        /* num_partitions and replication_factor must be
                         * set to -1 if a replica assignment is sent. */
                        /* num_partitions */
                        rd_kafka_buf_write_i32(rkbuf, -1);
                        /* replication_factor */
                        rd_kafka_buf_write_i16(rkbuf, -1);
                } else {
                        /* num_partitions */
                        rd_kafka_buf_write_i32(rkbuf, newt->num_partitions);
                        /* replication_factor */
                        rd_kafka_buf_write_i16(
                            rkbuf, (int16_t)newt->replication_factor);
                }

                /* #replica_assignment */
                rd_kafka_buf_write_i32(rkbuf, rd_list_cnt(&newt->replicas));

                /* Replicas per partition, see rdkafka_admin.[ch]
                 * for how these are constructed. */
                for (partition = 0; partition < rd_list_cnt(&newt->replicas);
                     partition++) {
                        const rd_list_t *replicas;
                        int ri = 0;

                        replicas = rd_list_elem(&newt->replicas, partition);
                        if (!replicas)
                                continue;

                        /* partition */
                        rd_kafka_buf_write_i32(rkbuf, partition);
                        /* #replicas */
                        rd_kafka_buf_write_i32(rkbuf, rd_list_cnt(replicas));

                        for (ri = 0; ri < rd_list_cnt(replicas); ri++) {
                                /* replica */
                                rd_kafka_buf_write_i32(
                                    rkbuf, rd_list_get_int32(replicas, ri));
                        }
                }

                /* #config_entries */
                rd_kafka_buf_write_i32(rkbuf, rd_list_cnt(&newt->config));

                RD_LIST_FOREACH(entry, &newt->config, ei) {
                        /* config_name */
                        rd_kafka_buf_write_str(rkbuf, entry->kv->name, -1);
                        /* config_value (nullable) */
                        rd_kafka_buf_write_str(rkbuf, entry->kv->value, -1);
                }
        }

        /* timeout */
        op_timeout = rd_kafka_confval_get_int(&options->operation_timeout);
        rd_kafka_buf_write_i32(rkbuf, op_timeout);

        if (op_timeout > rkb->rkb_rk->rk_conf.socket_timeout_ms)
                rd_kafka_buf_set_abs_timeout(rkbuf, op_timeout + 1000, 0);

        if (ApiVersion >= 1) {
                /* validate_only */
                rd_kafka_buf_write_i8(
                    rkbuf, rd_kafka_confval_get_int(&options->validate_only));
        }

        rd_kafka_buf_ApiVersion_set(rkbuf, ApiVersion, 0);

        rd_kafka_broker_buf_enq_replyq(rkb, rkbuf, replyq, resp_cb, opaque);

        return RD_KAFKA_RESP_ERR_NO_ERROR;
}


/**
 * @brief Construct and send DeleteTopicsRequest to \p rkb
 *        with the topics (DeleteTopic_t *) in \p del_topics, using
 *        \p options.
 *
 *        The response (unparsed) will be enqueued on \p replyq
 *        for handling by \p resp_cb (with \p opaque passed).
 *
 * @returns RD_KAFKA_RESP_ERR_NO_ERROR if the request was enqueued for
 *          transmission, otherwise an error code and errstr will be
 *          updated with a human readable error string.
 */
rd_kafka_resp_err_t
rd_kafka_DeleteTopicsRequest(rd_kafka_broker_t *rkb,
                             const rd_list_t *del_topics /*(DeleteTopic_t*)*/,
                             rd_kafka_AdminOptions_t *options,
                             char *errstr,
                             size_t errstr_size,
                             rd_kafka_replyq_t replyq,
                             rd_kafka_resp_cb_t *resp_cb,
                             void *opaque) {
        rd_kafka_buf_t *rkbuf;
        int16_t ApiVersion = 0;
        int features;
        int i = 0;
        rd_kafka_DeleteTopic_t *delt;
        int op_timeout;

        if (rd_list_cnt(del_topics) == 0) {
                rd_snprintf(errstr, errstr_size, "No topics to delete");
                rd_kafka_replyq_destroy(&replyq);
                return RD_KAFKA_RESP_ERR__INVALID_ARG;
        }

        ApiVersion = rd_kafka_broker_ApiVersion_supported(
            rkb, RD_KAFKAP_DeleteTopics, 0, 1, &features);
        if (ApiVersion == -1) {
                rd_snprintf(errstr, errstr_size,
                            "Topic Admin API (KIP-4) not supported "
                            "by broker, requires broker version >= 0.10.2.0");
                rd_kafka_replyq_destroy(&replyq);
                return RD_KAFKA_RESP_ERR__UNSUPPORTED_FEATURE;
        }

        rkbuf =
            rd_kafka_buf_new_request(rkb, RD_KAFKAP_DeleteTopics, 1,
                                     /* FIXME */
                                     4 + (rd_list_cnt(del_topics) * 100) + 4);

        /* #topics */
        rd_kafka_buf_write_i32(rkbuf, rd_list_cnt(del_topics));

        while ((delt = rd_list_elem(del_topics, i++)))
                rd_kafka_buf_write_str(rkbuf, delt->topic, -1);

        /* timeout */
        op_timeout = rd_kafka_confval_get_int(&options->operation_timeout);
        rd_kafka_buf_write_i32(rkbuf, op_timeout);

        if (op_timeout > rkb->rkb_rk->rk_conf.socket_timeout_ms)
                rd_kafka_buf_set_abs_timeout(rkbuf, op_timeout + 1000, 0);

        rd_kafka_buf_ApiVersion_set(rkbuf, ApiVersion, 0);

        rd_kafka_broker_buf_enq_replyq(rkb, rkbuf, replyq, resp_cb, opaque);

        return RD_KAFKA_RESP_ERR_NO_ERROR;
}


/**
 * @brief Construct and send DeleteRecordsRequest to \p rkb
 *        with the offsets to delete (rd_kafka_topic_partition_list_t *) in
 *        \p offsets_list, using \p options.
 *
 *        The response (unparsed) will be enqueued on \p replyq
 *        for handling by \p resp_cb (with \p opaque passed).
 *
 * @remark The rd_kafka_topic_partition_list_t in \p offsets_list must already
 *          be sorted.
 *
 * @returns RD_KAFKA_RESP_ERR_NO_ERROR if the request was enqueued for
 *          transmission, otherwise an error code and errstr will be
 *          updated with a human readable error string.
 */
rd_kafka_resp_err_t
rd_kafka_DeleteRecordsRequest(rd_kafka_broker_t *rkb,
                              /*(rd_kafka_topic_partition_list_t*)*/
                              const rd_list_t *offsets_list,
                              rd_kafka_AdminOptions_t *options,
                              char *errstr,
                              size_t errstr_size,
                              rd_kafka_replyq_t replyq,
                              rd_kafka_resp_cb_t *resp_cb,
                              void *opaque) {
        rd_kafka_buf_t *rkbuf;
        int16_t ApiVersion = 0;
        int features;
        const rd_kafka_topic_partition_list_t *partitions;
        int op_timeout;

        partitions = rd_list_elem(offsets_list, 0);

        ApiVersion = rd_kafka_broker_ApiVersion_supported(
            rkb, RD_KAFKAP_DeleteRecords, 0, 1, &features);
        if (ApiVersion == -1) {
                rd_snprintf(errstr, errstr_size,
                            "DeleteRecords Admin API (KIP-107) not supported "
                            "by broker, requires broker version >= 0.11.0");
                return RD_KAFKA_RESP_ERR__UNSUPPORTED_FEATURE;
        }

        rkbuf = rd_kafka_buf_new_request(rkb, RD_KAFKAP_DeleteRecords, 1,
                                         4 + (partitions->cnt * 100) + 4);

        rd_kafka_buf_write_topic_partitions(
            rkbuf, partitions, rd_false /*don't skip invalid offsets*/,
            rd_false /*any offset*/, RD_KAFKA_TOPIC_PARTITION_FIELD_PARTITION,
            RD_KAFKA_TOPIC_PARTITION_FIELD_OFFSET);

        /* timeout */
        op_timeout = rd_kafka_confval_get_int(&options->operation_timeout);
        rd_kafka_buf_write_i32(rkbuf, op_timeout);

        if (op_timeout > rkb->rkb_rk->rk_conf.socket_timeout_ms)
                rd_kafka_buf_set_abs_timeout(rkbuf, op_timeout + 1000, 0);

        rd_kafka_buf_ApiVersion_set(rkbuf, ApiVersion, 0);

        rd_kafka_broker_buf_enq_replyq(rkb, rkbuf, replyq, resp_cb, opaque);

        return RD_KAFKA_RESP_ERR_NO_ERROR;
}


/**
 * @brief Construct and send CreatePartitionsRequest to \p rkb
 *        with the topics (NewPartitions_t*) in \p new_parts, using
 *        \p options.
 *
 *        The response (unparsed) will be enqueued on \p replyq
 *        for handling by \p resp_cb (with \p opaque passed).
 *
 * @returns RD_KAFKA_RESP_ERR_NO_ERROR if the request was enqueued for
 *          transmission, otherwise an error code and errstr will be
 *          updated with a human readable error string.
 */
rd_kafka_resp_err_t
rd_kafka_CreatePartitionsRequest(rd_kafka_broker_t *rkb,
                                 /*(NewPartitions_t*)*/
                                 const rd_list_t *new_parts,
                                 rd_kafka_AdminOptions_t *options,
                                 char *errstr,
                                 size_t errstr_size,
                                 rd_kafka_replyq_t replyq,
                                 rd_kafka_resp_cb_t *resp_cb,
                                 void *opaque) {
        rd_kafka_buf_t *rkbuf;
        int16_t ApiVersion = 0;
        int i              = 0;
        rd_kafka_NewPartitions_t *newp;
        int op_timeout;

        if (rd_list_cnt(new_parts) == 0) {
                rd_snprintf(errstr, errstr_size, "No partitions to create");
                rd_kafka_replyq_destroy(&replyq);
                return RD_KAFKA_RESP_ERR__INVALID_ARG;
        }

        ApiVersion = rd_kafka_broker_ApiVersion_supported(
            rkb, RD_KAFKAP_CreatePartitions, 0, 0, NULL);
        if (ApiVersion == -1) {
                rd_snprintf(errstr, errstr_size,
                            "CreatePartitions (KIP-195) not supported "
                            "by broker, requires broker version >= 1.0.0");
                rd_kafka_replyq_destroy(&replyq);
                return RD_KAFKA_RESP_ERR__UNSUPPORTED_FEATURE;
        }

        rkbuf = rd_kafka_buf_new_request(rkb, RD_KAFKAP_CreatePartitions, 1,
                                         4 + (rd_list_cnt(new_parts) * 200) +
                                             4 + 1);

        /* #topics */
        rd_kafka_buf_write_i32(rkbuf, rd_list_cnt(new_parts));

        while ((newp = rd_list_elem(new_parts, i++))) {
                /* topic */
                rd_kafka_buf_write_str(rkbuf, newp->topic, -1);

                /* New partition count */
                rd_kafka_buf_write_i32(rkbuf, (int32_t)newp->total_cnt);

                /* #replica_assignment */
                if (rd_list_empty(&newp->replicas)) {
                        rd_kafka_buf_write_i32(rkbuf, -1);
                } else {
                        const rd_list_t *replicas;
                        int pi = -1;

                        rd_kafka_buf_write_i32(rkbuf,
                                               rd_list_cnt(&newp->replicas));

                        while (
                            (replicas = rd_list_elem(&newp->replicas, ++pi))) {
                                int ri = 0;

                                /* replica count */
                                rd_kafka_buf_write_i32(rkbuf,
                                                       rd_list_cnt(replicas));

                                /* replica */
                                for (ri = 0; ri < rd_list_cnt(replicas); ri++) {
                                        rd_kafka_buf_write_i32(
                                            rkbuf,
                                            rd_list_get_int32(replicas, ri));
                                }
                        }
                }
        }

        /* timeout */
        op_timeout = rd_kafka_confval_get_int(&options->operation_timeout);
        rd_kafka_buf_write_i32(rkbuf, op_timeout);

        if (op_timeout > rkb->rkb_rk->rk_conf.socket_timeout_ms)
                rd_kafka_buf_set_abs_timeout(rkbuf, op_timeout + 1000, 0);

        /* validate_only */
        rd_kafka_buf_write_i8(
            rkbuf, rd_kafka_confval_get_int(&options->validate_only));

        rd_kafka_buf_ApiVersion_set(rkbuf, ApiVersion, 0);

        rd_kafka_broker_buf_enq_replyq(rkb, rkbuf, replyq, resp_cb, opaque);

        return RD_KAFKA_RESP_ERR_NO_ERROR;
}


/**
 * @brief Construct and send AlterConfigsRequest to \p rkb
 *        with the configs (ConfigResource_t*) in \p configs, using
 *        \p options.
 *
 *        The response (unparsed) will be enqueued on \p replyq
 *        for handling by \p resp_cb (with \p opaque passed).
 *
 * @returns RD_KAFKA_RESP_ERR_NO_ERROR if the request was enqueued for
 *          transmission, otherwise an error code and errstr will be
 *          updated with a human readable error string.
 */
rd_kafka_resp_err_t
rd_kafka_AlterConfigsRequest(rd_kafka_broker_t *rkb,
                             const rd_list_t *configs /*(ConfigResource_t*)*/,
                             rd_kafka_AdminOptions_t *options,
                             char *errstr,
                             size_t errstr_size,
                             rd_kafka_replyq_t replyq,
                             rd_kafka_resp_cb_t *resp_cb,
                             void *opaque) {
        rd_kafka_buf_t *rkbuf;
        int16_t ApiVersion = 0;
        int i;
        const rd_kafka_ConfigResource_t *config;
        int op_timeout;

        if (rd_list_cnt(configs) == 0) {
                rd_snprintf(errstr, errstr_size,
                            "No config resources specified");
                rd_kafka_replyq_destroy(&replyq);
                return RD_KAFKA_RESP_ERR__INVALID_ARG;
        }

        ApiVersion = rd_kafka_broker_ApiVersion_supported(
            rkb, RD_KAFKAP_AlterConfigs, 0, 0, NULL);
        if (ApiVersion == -1) {
                rd_snprintf(errstr, errstr_size,
                            "AlterConfigs (KIP-133) not supported "
                            "by broker, requires broker version >= 0.11.0");
                rd_kafka_replyq_destroy(&replyq);
                return RD_KAFKA_RESP_ERR__UNSUPPORTED_FEATURE;
        }

        /* incremental requires ApiVersion > FIXME */
        if (ApiVersion < 1 /* FIXME */ &&
            rd_kafka_confval_get_int(&options->incremental)) {
                rd_snprintf(errstr, errstr_size,
                            "AlterConfigs.incremental=true (KIP-248) "
                            "not supported by broker, "
                            "requires broker version >= 2.0.0");
                rd_kafka_replyq_destroy(&replyq);
                return RD_KAFKA_RESP_ERR__UNSUPPORTED_FEATURE;
        }

        rkbuf = rd_kafka_buf_new_request(rkb, RD_KAFKAP_AlterConfigs, 1,
                                         rd_list_cnt(configs) * 200);

        /* #resources */
        rd_kafka_buf_write_i32(rkbuf, rd_list_cnt(configs));

        RD_LIST_FOREACH(config, configs, i) {
                const rd_kafka_ConfigEntry_t *entry;
                int ei;

                /* resource_type */
                rd_kafka_buf_write_i8(rkbuf, config->restype);

                /* resource_name */
                rd_kafka_buf_write_str(rkbuf, config->name, -1);

                /* #config */
                rd_kafka_buf_write_i32(rkbuf, rd_list_cnt(&config->config));

                RD_LIST_FOREACH(entry, &config->config, ei) {
                        /* config_name */
                        rd_kafka_buf_write_str(rkbuf, entry->kv->name, -1);
                        /* config_value (nullable) */
                        rd_kafka_buf_write_str(rkbuf, entry->kv->value, -1);

                        if (ApiVersion == 1)
                                rd_kafka_buf_write_i8(rkbuf,
                                                      entry->a.operation);
                        else if (entry->a.operation != RD_KAFKA_ALTER_OP_SET) {
                                rd_snprintf(errstr, errstr_size,
                                            "Broker version >= 2.0.0 required "
                                            "for add/delete config "
                                            "entries: only set supported "
                                            "by this broker");
                                rd_kafka_buf_destroy(rkbuf);
                                rd_kafka_replyq_destroy(&replyq);
                                return RD_KAFKA_RESP_ERR__UNSUPPORTED_FEATURE;
                        }
                }
        }

        /* timeout */
        op_timeout = rd_kafka_confval_get_int(&options->operation_timeout);
        if (op_timeout > rkb->rkb_rk->rk_conf.socket_timeout_ms)
                rd_kafka_buf_set_abs_timeout(rkbuf, op_timeout + 1000, 0);

        /* validate_only */
        rd_kafka_buf_write_i8(
            rkbuf, rd_kafka_confval_get_int(&options->validate_only));

        rd_kafka_buf_ApiVersion_set(rkbuf, ApiVersion, 0);

        rd_kafka_broker_buf_enq_replyq(rkb, rkbuf, replyq, resp_cb, opaque);

        return RD_KAFKA_RESP_ERR_NO_ERROR;
}


/**
 * @brief Construct and send DescribeConfigsRequest to \p rkb
 *        with the configs (ConfigResource_t*) in \p configs, using
 *        \p options.
 *
 *        The response (unparsed) will be enqueued on \p replyq
 *        for handling by \p resp_cb (with \p opaque passed).
 *
 * @returns RD_KAFKA_RESP_ERR_NO_ERROR if the request was enqueued for
 *          transmission, otherwise an error code and errstr will be
 *          updated with a human readable error string.
 */
rd_kafka_resp_err_t rd_kafka_DescribeConfigsRequest(
    rd_kafka_broker_t *rkb,
    const rd_list_t *configs /*(ConfigResource_t*)*/,
    rd_kafka_AdminOptions_t *options,
    char *errstr,
    size_t errstr_size,
    rd_kafka_replyq_t replyq,
    rd_kafka_resp_cb_t *resp_cb,
    void *opaque) {
        rd_kafka_buf_t *rkbuf;
        int16_t ApiVersion = 0;
        int i;
        const rd_kafka_ConfigResource_t *config;
        int op_timeout;

        if (rd_list_cnt(configs) == 0) {
                rd_snprintf(errstr, errstr_size,
                            "No config resources specified");
                rd_kafka_replyq_destroy(&replyq);
                return RD_KAFKA_RESP_ERR__INVALID_ARG;
        }

        ApiVersion = rd_kafka_broker_ApiVersion_supported(
            rkb, RD_KAFKAP_DescribeConfigs, 0, 1, NULL);
        if (ApiVersion == -1) {
                rd_snprintf(errstr, errstr_size,
                            "DescribeConfigs (KIP-133) not supported "
                            "by broker, requires broker version >= 0.11.0");
                rd_kafka_replyq_destroy(&replyq);
                return RD_KAFKA_RESP_ERR__UNSUPPORTED_FEATURE;
        }

        rkbuf = rd_kafka_buf_new_request(rkb, RD_KAFKAP_DescribeConfigs, 1,
                                         rd_list_cnt(configs) * 200);

        /* #resources */
        rd_kafka_buf_write_i32(rkbuf, rd_list_cnt(configs));

        RD_LIST_FOREACH(config, configs, i) {
                const rd_kafka_ConfigEntry_t *entry;
                int ei;

                /* resource_type */
                rd_kafka_buf_write_i8(rkbuf, config->restype);

                /* resource_name */
                rd_kafka_buf_write_str(rkbuf, config->name, -1);

                /* #config */
                if (rd_list_empty(&config->config)) {
                        /* Get all configs */
                        rd_kafka_buf_write_i32(rkbuf, -1);
                } else {
                        /* Get requested configs only */
                        rd_kafka_buf_write_i32(rkbuf,
                                               rd_list_cnt(&config->config));
                }

                RD_LIST_FOREACH(entry, &config->config, ei) {
                        /* config_name */
                        rd_kafka_buf_write_str(rkbuf, entry->kv->name, -1);
                }
        }


        if (ApiVersion == 1) {
                /* include_synonyms */
                rd_kafka_buf_write_i8(rkbuf, 1);
        }

        /* timeout */
        op_timeout = rd_kafka_confval_get_int(&options->operation_timeout);
        if (op_timeout > rkb->rkb_rk->rk_conf.socket_timeout_ms)
                rd_kafka_buf_set_abs_timeout(rkbuf, op_timeout + 1000, 0);

        rd_kafka_buf_ApiVersion_set(rkbuf, ApiVersion, 0);

        rd_kafka_broker_buf_enq_replyq(rkb, rkbuf, replyq, resp_cb, opaque);

        return RD_KAFKA_RESP_ERR_NO_ERROR;
}


/**
 * @brief Construct and send DeleteGroupsRequest to \p rkb
 *        with the groups (DeleteGroup_t *) in \p del_groups, using
 *        \p options.
 *
 *        The response (unparsed) will be enqueued on \p replyq
 *        for handling by \p resp_cb (with \p opaque passed).
 *
 * @returns RD_KAFKA_RESP_ERR_NO_ERROR if the request was enqueued for
 *          transmission, otherwise an error code and errstr will be
 *          updated with a human readable error string.
 */
rd_kafka_resp_err_t
rd_kafka_DeleteGroupsRequest(rd_kafka_broker_t *rkb,
                             const rd_list_t *del_groups /*(DeleteGroup_t*)*/,
                             rd_kafka_AdminOptions_t *options,
                             char *errstr,
                             size_t errstr_size,
                             rd_kafka_replyq_t replyq,
                             rd_kafka_resp_cb_t *resp_cb,
                             void *opaque) {
        rd_kafka_buf_t *rkbuf;
        int16_t ApiVersion = 0;
        int features;
        int i = 0;
        rd_kafka_DeleteGroup_t *delt;

        ApiVersion = rd_kafka_broker_ApiVersion_supported(
            rkb, RD_KAFKAP_DeleteGroups, 0, 1, &features);
        if (ApiVersion == -1) {
                rd_snprintf(errstr, errstr_size,
                            "DeleteGroups Admin API (KIP-229) not supported "
                            "by broker, requires broker version >= 1.1.0");
                rd_kafka_replyq_destroy(&replyq);
                return RD_KAFKA_RESP_ERR__UNSUPPORTED_FEATURE;
        }

        rkbuf =
            rd_kafka_buf_new_request(rkb, RD_KAFKAP_DeleteGroups, 1,
                                     4 + (rd_list_cnt(del_groups) * 100) + 4);

        /* #groups */
        rd_kafka_buf_write_i32(rkbuf, rd_list_cnt(del_groups));

        while ((delt = rd_list_elem(del_groups, i++)))
                rd_kafka_buf_write_str(rkbuf, delt->group, -1);

        rd_kafka_buf_ApiVersion_set(rkbuf, ApiVersion, 0);

        rd_kafka_broker_buf_enq_replyq(rkb, rkbuf, replyq, resp_cb, opaque);

        return RD_KAFKA_RESP_ERR_NO_ERROR;
}

/**
 * @brief Returns the request size needed to send a specific AclBinding
 *        specified in \p acl, using the ApiVersion provided in
 *        \p ApiVersion.
 *
 * @returns and int16_t with the request size in bytes.
 */
static RD_INLINE size_t
rd_kafka_AclBinding_request_size(const rd_kafka_AclBinding_t *acl,
                                 int ApiVersion) {
        return 1 + 2 + (acl->name ? strlen(acl->name) : 0) + 2 +
               (acl->principal ? strlen(acl->principal) : 0) + 2 +
               (acl->host ? strlen(acl->host) : 0) + 1 + 1 +
               (ApiVersion > 0 ? 1 : 0);
}

/**
 * @brief Construct and send CreateAclsRequest to \p rkb
 *        with the acls (AclBinding_t*) in \p new_acls, using
 *        \p options.
 *
 *        The response (unparsed) will be enqueued on \p replyq
 *        for handling by \p resp_cb (with \p opaque passed).
 *
 * @returns RD_KAFKA_RESP_ERR_NO_ERROR if the request was enqueued for
 *          transmission, otherwise an error code and errstr will be
 *          updated with a human readable error string.
 */
rd_kafka_resp_err_t
rd_kafka_CreateAclsRequest(rd_kafka_broker_t *rkb,
                           const rd_list_t *new_acls /*(AclBinding_t*)*/,
                           rd_kafka_AdminOptions_t *options,
                           char *errstr,
                           size_t errstr_size,
                           rd_kafka_replyq_t replyq,
                           rd_kafka_resp_cb_t *resp_cb,
                           void *opaque) {
        rd_kafka_buf_t *rkbuf;
        int16_t ApiVersion;
        int i;
        size_t len;
        int op_timeout;
        rd_kafka_AclBinding_t *new_acl;

        if (rd_list_cnt(new_acls) == 0) {
                rd_snprintf(errstr, errstr_size, "No acls to create");
                rd_kafka_replyq_destroy(&replyq);
                return RD_KAFKA_RESP_ERR__INVALID_ARG;
        }

        ApiVersion = rd_kafka_broker_ApiVersion_supported(
            rkb, RD_KAFKAP_CreateAcls, 0, 1, NULL);
        if (ApiVersion == -1) {
                rd_snprintf(errstr, errstr_size,
                            "ACLs Admin API (KIP-140) not supported "
                            "by broker, requires broker version >= 0.11.0.0");
                rd_kafka_replyq_destroy(&replyq);
                return RD_KAFKA_RESP_ERR__UNSUPPORTED_FEATURE;
        }

        if (ApiVersion == 0) {
                RD_LIST_FOREACH(new_acl, new_acls, i) {
                        if (new_acl->resource_pattern_type !=
                            RD_KAFKA_RESOURCE_PATTERN_LITERAL) {
                                rd_snprintf(errstr, errstr_size,
                                            "Broker only supports LITERAL "
                                            "resource pattern types");
                                rd_kafka_replyq_destroy(&replyq);
                                return RD_KAFKA_RESP_ERR__UNSUPPORTED_FEATURE;
                        }
                }
        } else {
                RD_LIST_FOREACH(new_acl, new_acls, i) {
                        if (new_acl->resource_pattern_type !=
                                RD_KAFKA_RESOURCE_PATTERN_LITERAL &&
                            new_acl->resource_pattern_type !=
                                RD_KAFKA_RESOURCE_PATTERN_PREFIXED) {
                                rd_snprintf(errstr, errstr_size,
                                            "Only LITERAL and PREFIXED "
                                            "resource patterns are supported "
                                            "when creating ACLs");
                                rd_kafka_replyq_destroy(&replyq);
                                return RD_KAFKA_RESP_ERR__UNSUPPORTED_FEATURE;
                        }
                }
        }

        len = 4;
        RD_LIST_FOREACH(new_acl, new_acls, i) {
                len += rd_kafka_AclBinding_request_size(new_acl, ApiVersion);
        }

        rkbuf = rd_kafka_buf_new_request(rkb, RD_KAFKAP_CreateAcls, 1, len);

        /* #acls */
        rd_kafka_buf_write_i32(rkbuf, rd_list_cnt(new_acls));

        RD_LIST_FOREACH(new_acl, new_acls, i) {
                rd_kafka_buf_write_i8(rkbuf, new_acl->restype);

                rd_kafka_buf_write_str(rkbuf, new_acl->name, -1);

                if (ApiVersion >= 1) {
                        rd_kafka_buf_write_i8(rkbuf,
                                              new_acl->resource_pattern_type);
                }

                rd_kafka_buf_write_str(rkbuf, new_acl->principal, -1);

                rd_kafka_buf_write_str(rkbuf, new_acl->host, -1);

                rd_kafka_buf_write_i8(rkbuf, new_acl->operation);

                rd_kafka_buf_write_i8(rkbuf, new_acl->permission_type);
        }

        /* timeout */
        op_timeout = rd_kafka_confval_get_int(&options->operation_timeout);
        if (op_timeout > rkb->rkb_rk->rk_conf.socket_timeout_ms)
                rd_kafka_buf_set_abs_timeout(rkbuf, op_timeout + 1000, 0);

        rd_kafka_buf_ApiVersion_set(rkbuf, ApiVersion, 0);

        rd_kafka_broker_buf_enq_replyq(rkb, rkbuf, replyq, resp_cb, opaque);

        return RD_KAFKA_RESP_ERR_NO_ERROR;
}

/**
 * @brief Construct and send DescribeAclsRequest to \p rkb
 *        with the acls (AclBinding_t*) in \p acls, using
 *        \p options.
 *
 *        The response (unparsed) will be enqueued on \p replyq
 *        for handling by \p resp_cb (with \p opaque passed).
 *
 * @returns RD_KAFKA_RESP_ERR_NO_ERROR if the request was enqueued for
 *          transmission, otherwise an error code and errstr will be
 *          updated with a human readable error string.
 */
rd_kafka_resp_err_t rd_kafka_DescribeAclsRequest(
    rd_kafka_broker_t *rkb,
    const rd_list_t *acls /*(rd_kafka_AclBindingFilter_t*)*/,
    rd_kafka_AdminOptions_t *options,
    char *errstr,
    size_t errstr_size,
    rd_kafka_replyq_t replyq,
    rd_kafka_resp_cb_t *resp_cb,
    void *opaque) {
        rd_kafka_buf_t *rkbuf;
        int16_t ApiVersion = 0;
        const rd_kafka_AclBindingFilter_t *acl;
        int op_timeout;

        if (rd_list_cnt(acls) == 0) {
                rd_snprintf(errstr, errstr_size,
                            "No acl binding filters specified");
                rd_kafka_replyq_destroy(&replyq);
                return RD_KAFKA_RESP_ERR__INVALID_ARG;
        }
        if (rd_list_cnt(acls) > 1) {
                rd_snprintf(errstr, errstr_size,
                            "Too many acl binding filters specified");
                rd_kafka_replyq_destroy(&replyq);
                return RD_KAFKA_RESP_ERR__INVALID_ARG;
        }

        acl = rd_list_elem(acls, 0);

        ApiVersion = rd_kafka_broker_ApiVersion_supported(
            rkb, RD_KAFKAP_DescribeAcls, 0, 1, NULL);
        if (ApiVersion == -1) {
                rd_snprintf(errstr, errstr_size,
                            "ACLs Admin API (KIP-140) not supported "
                            "by broker, requires broker version >= 0.11.0.0");
                rd_kafka_replyq_destroy(&replyq);
                return RD_KAFKA_RESP_ERR__UNSUPPORTED_FEATURE;
        }

        if (ApiVersion == 0) {
                if (acl->resource_pattern_type !=
                        RD_KAFKA_RESOURCE_PATTERN_LITERAL &&
                    acl->resource_pattern_type !=
                        RD_KAFKA_RESOURCE_PATTERN_ANY) {
                        rd_snprintf(errstr, errstr_size,
                                    "Broker only supports LITERAL and ANY "
                                    "resource pattern types");
                        rd_kafka_replyq_destroy(&replyq);
                        return RD_KAFKA_RESP_ERR__UNSUPPORTED_FEATURE;
                }
        } else {
                if (acl->resource_pattern_type ==
                    RD_KAFKA_RESOURCE_PATTERN_UNKNOWN) {
                        rd_snprintf(errstr, errstr_size,
                                    "Filter contains UNKNOWN elements");
                        rd_kafka_replyq_destroy(&replyq);
                        return RD_KAFKA_RESP_ERR__UNSUPPORTED_FEATURE;
                }
        }

        rkbuf = rd_kafka_buf_new_request(
            rkb, RD_KAFKAP_DescribeAcls, 1,
            rd_kafka_AclBinding_request_size(acl, ApiVersion));

        /* resource_type */
        rd_kafka_buf_write_i8(rkbuf, acl->restype);

        /* resource_name filter */
        rd_kafka_buf_write_str(rkbuf, acl->name, -1);

        if (ApiVersion > 0) {
                /* resource_pattern_type (rd_kafka_ResourcePatternType_t) */
                rd_kafka_buf_write_i8(rkbuf, acl->resource_pattern_type);
        }

        /* principal filter */
        rd_kafka_buf_write_str(rkbuf, acl->principal, -1);

        /* host filter */
        rd_kafka_buf_write_str(rkbuf, acl->host, -1);

        /* operation (rd_kafka_AclOperation_t) */
        rd_kafka_buf_write_i8(rkbuf, acl->operation);

        /* permission type (rd_kafka_AclPermissionType_t) */
        rd_kafka_buf_write_i8(rkbuf, acl->permission_type);

        /* timeout */
        op_timeout = rd_kafka_confval_get_int(&options->operation_timeout);
        if (op_timeout > rkb->rkb_rk->rk_conf.socket_timeout_ms)
                rd_kafka_buf_set_abs_timeout(rkbuf, op_timeout + 1000, 0);

        rd_kafka_buf_ApiVersion_set(rkbuf, ApiVersion, 0);

        rd_kafka_broker_buf_enq_replyq(rkb, rkbuf, replyq, resp_cb, opaque);

        return RD_KAFKA_RESP_ERR_NO_ERROR;
}

/**
 * @brief Construct and send DeleteAclsRequest to \p rkb
 *        with the acl filters (AclBindingFilter_t*) in \p del_acls, using
 *        \p options.
 *
 *        The response (unparsed) will be enqueued on \p replyq
 *        for handling by \p resp_cb (with \p opaque passed).
 *
 * @returns RD_KAFKA_RESP_ERR_NO_ERROR if the request was enqueued for
 *          transmission, otherwise an error code and errstr will be
 *          updated with a human readable error string.
 */
rd_kafka_resp_err_t
rd_kafka_DeleteAclsRequest(rd_kafka_broker_t *rkb,
                           const rd_list_t *del_acls /*(AclBindingFilter_t*)*/,
                           rd_kafka_AdminOptions_t *options,
                           char *errstr,
                           size_t errstr_size,
                           rd_kafka_replyq_t replyq,
                           rd_kafka_resp_cb_t *resp_cb,
                           void *opaque) {
        rd_kafka_buf_t *rkbuf;
        int16_t ApiVersion = 0;
        const rd_kafka_AclBindingFilter_t *acl;
        int op_timeout;
        int i;
        size_t len;

        if (rd_list_cnt(del_acls) == 0) {
                rd_snprintf(errstr, errstr_size,
                            "No acl binding filters specified");
                rd_kafka_replyq_destroy(&replyq);
                return RD_KAFKA_RESP_ERR__INVALID_ARG;
        }

        ApiVersion = rd_kafka_broker_ApiVersion_supported(
            rkb, RD_KAFKAP_DeleteAcls, 0, 1, NULL);
        if (ApiVersion == -1) {
                rd_snprintf(errstr, errstr_size,
                            "ACLs Admin API (KIP-140) not supported "
                            "by broker, requires broker version >= 0.11.0.0");
                rd_kafka_replyq_destroy(&replyq);
                return RD_KAFKA_RESP_ERR__UNSUPPORTED_FEATURE;
        }

        len = 4;

        RD_LIST_FOREACH(acl, del_acls, i) {
                if (ApiVersion == 0) {
                        if (acl->resource_pattern_type !=
                                RD_KAFKA_RESOURCE_PATTERN_LITERAL &&
                            acl->resource_pattern_type !=
                                RD_KAFKA_RESOURCE_PATTERN_ANY) {
                                rd_snprintf(errstr, errstr_size,
                                            "Broker only supports LITERAL "
                                            "and ANY resource pattern types");
                                rd_kafka_replyq_destroy(&replyq);
                                return RD_KAFKA_RESP_ERR__UNSUPPORTED_FEATURE;
                        }
                } else {
                        if (acl->resource_pattern_type ==
                            RD_KAFKA_RESOURCE_PATTERN_UNKNOWN) {
                                rd_snprintf(errstr, errstr_size,
                                            "Filter contains UNKNOWN elements");
                                rd_kafka_replyq_destroy(&replyq);
                                return RD_KAFKA_RESP_ERR__UNSUPPORTED_FEATURE;
                        }
                }

                len += rd_kafka_AclBinding_request_size(acl, ApiVersion);
        }

        rkbuf = rd_kafka_buf_new_request(rkb, RD_KAFKAP_DeleteAcls, 1, len);

        /* #acls */
        rd_kafka_buf_write_i32(rkbuf, rd_list_cnt(del_acls));

        RD_LIST_FOREACH(acl, del_acls, i) {
                /* resource_type */
                rd_kafka_buf_write_i8(rkbuf, acl->restype);

                /* resource_name filter */
                rd_kafka_buf_write_str(rkbuf, acl->name, -1);

                if (ApiVersion > 0) {
                        /* resource_pattern_type
                         * (rd_kafka_ResourcePatternType_t) */
                        rd_kafka_buf_write_i8(rkbuf,
                                              acl->resource_pattern_type);
                }

                /* principal filter */
                rd_kafka_buf_write_str(rkbuf, acl->principal, -1);

                /* host filter */
                rd_kafka_buf_write_str(rkbuf, acl->host, -1);

                /* operation (rd_kafka_AclOperation_t) */
                rd_kafka_buf_write_i8(rkbuf, acl->operation);

                /* permission type (rd_kafka_AclPermissionType_t) */
                rd_kafka_buf_write_i8(rkbuf, acl->permission_type);
        }

        /* timeout */
        op_timeout = rd_kafka_confval_get_int(&options->operation_timeout);
        if (op_timeout > rkb->rkb_rk->rk_conf.socket_timeout_ms)
                rd_kafka_buf_set_abs_timeout(rkbuf, op_timeout + 1000, 0);

        rd_kafka_buf_ApiVersion_set(rkbuf, ApiVersion, 0);

        rd_kafka_broker_buf_enq_replyq(rkb, rkbuf, replyq, resp_cb, opaque);

        return RD_KAFKA_RESP_ERR_NO_ERROR;
}

/**
 * @brief Parses and handles an InitProducerId reply.
 *
 * @locality rdkafka main thread
 * @locks none
 */
void rd_kafka_handle_InitProducerId(rd_kafka_t *rk,
                                    rd_kafka_broker_t *rkb,
                                    rd_kafka_resp_err_t err,
                                    rd_kafka_buf_t *rkbuf,
                                    rd_kafka_buf_t *request,
                                    void *opaque) {
        const int log_decode_errors = LOG_ERR;
        int16_t error_code;
        rd_kafka_pid_t pid;

        if (err)
                goto err;

        rd_kafka_buf_read_throttle_time(rkbuf);

        rd_kafka_buf_read_i16(rkbuf, &error_code);
        if ((err = error_code))
                goto err;

        rd_kafka_buf_read_i64(rkbuf, &pid.id);
        rd_kafka_buf_read_i16(rkbuf, &pid.epoch);

        rd_kafka_idemp_pid_update(rkb, pid);

        return;

err_parse:
        err = rkbuf->rkbuf_err;
err:
        if (err == RD_KAFKA_RESP_ERR__DESTROY)
                return;

        /* Retries are performed by idempotence state handler */
        rd_kafka_idemp_request_pid_failed(rkb, err);
}

/**
 * @brief Construct and send InitProducerIdRequest to \p rkb.
 *
 * @param transactional_id may be NULL.
 * @param transaction_timeout_ms may be set to -1.
 * @param current_pid the current PID to reset, requires KIP-360. If not NULL
 *                    and KIP-360 is not supported by the broker this function
 *                    will return RD_KAFKA_RESP_ERR__UNSUPPORTED_FEATURE.
 *
 *        The response (unparsed) will be handled by \p resp_cb served
 *        by queue \p replyq.
 *
 * @returns RD_KAFKA_RESP_ERR_NO_ERROR if the request was enqueued for
 *          transmission, otherwise an error code and errstr will be
 *          updated with a human readable error string.
 */
rd_kafka_resp_err_t
rd_kafka_InitProducerIdRequest(rd_kafka_broker_t *rkb,
                               const char *transactional_id,
                               int transaction_timeout_ms,
                               const rd_kafka_pid_t *current_pid,
                               char *errstr,
                               size_t errstr_size,
                               rd_kafka_replyq_t replyq,
                               rd_kafka_resp_cb_t *resp_cb,
                               void *opaque) {
        rd_kafka_buf_t *rkbuf;
        int16_t ApiVersion;

        if (current_pid) {
                ApiVersion = rd_kafka_broker_ApiVersion_supported(
                    rkb, RD_KAFKAP_InitProducerId, 3, 4, NULL);
                if (ApiVersion == -1) {
                        rd_snprintf(errstr, errstr_size,
                                    "InitProducerId (KIP-360) not supported by "
                                    "broker, requires broker version >= 2.5.0: "
                                    "unable to recover from previous "
                                    "transactional error");
                        rd_kafka_replyq_destroy(&replyq);
                        return RD_KAFKA_RESP_ERR__UNSUPPORTED_FEATURE;
                }
        } else {
                ApiVersion = rd_kafka_broker_ApiVersion_supported(
                    rkb, RD_KAFKAP_InitProducerId, 0, 4, NULL);

                if (ApiVersion == -1) {
                        rd_snprintf(errstr, errstr_size,
                                    "InitProducerId (KIP-98) not supported by "
                                    "broker, requires broker "
                                    "version >= 0.11.0");
                        rd_kafka_replyq_destroy(&replyq);
                        return RD_KAFKA_RESP_ERR__UNSUPPORTED_FEATURE;
                }
        }

        rkbuf = rd_kafka_buf_new_flexver_request(
            rkb, RD_KAFKAP_InitProducerId, 1,
            2 + (transactional_id ? strlen(transactional_id) : 0) + 4 + 8 + 4,
            ApiVersion >= 2 /*flexver*/);

        /* transactional_id */
        rd_kafka_buf_write_str(rkbuf, transactional_id, -1);

        /* transaction_timeout_ms */
        rd_kafka_buf_write_i32(rkbuf, transaction_timeout_ms);

        if (ApiVersion >= 3) {
                /* Current PID */
                rd_kafka_buf_write_i64(rkbuf,
                                       current_pid ? current_pid->id : -1);
                /* Current Epoch */
                rd_kafka_buf_write_i16(rkbuf,
                                       current_pid ? current_pid->epoch : -1);
        }

        rd_kafka_buf_ApiVersion_set(rkbuf, ApiVersion, 0);

        /* Let the idempotence state handler perform retries */
        rkbuf->rkbuf_max_retries = RD_KAFKA_REQUEST_NO_RETRIES;

        rd_kafka_broker_buf_enq_replyq(rkb, rkbuf, replyq, resp_cb, opaque);

        return RD_KAFKA_RESP_ERR_NO_ERROR;
}


/**
 * @brief Construct and send AddPartitionsToTxnRequest to \p rkb.
 *
 *        The response (unparsed) will be handled by \p resp_cb served
 *        by queue \p replyq.
 *
 * @param rktps MUST be sorted by topic name.
 *
 *
 * @returns RD_KAFKA_RESP_ERR_NO_ERROR if the request was enqueued for
 *          transmission, otherwise an error code.
 */
rd_kafka_resp_err_t
rd_kafka_AddPartitionsToTxnRequest(rd_kafka_broker_t *rkb,
                                   const char *transactional_id,
                                   rd_kafka_pid_t pid,
                                   const rd_kafka_toppar_tqhead_t *rktps,
                                   char *errstr,
                                   size_t errstr_size,
                                   rd_kafka_replyq_t replyq,
                                   rd_kafka_resp_cb_t *resp_cb,
                                   void *opaque) {
        rd_kafka_buf_t *rkbuf;
        int16_t ApiVersion = 0;
        rd_kafka_toppar_t *rktp;
        rd_kafka_topic_t *last_rkt = NULL;
        size_t of_TopicCnt;
        ssize_t of_PartCnt = -1;
        int TopicCnt = 0, PartCnt = 0;

        ApiVersion = rd_kafka_broker_ApiVersion_supported(
            rkb, RD_KAFKAP_AddPartitionsToTxn, 0, 0, NULL);
        if (ApiVersion == -1) {
                rd_snprintf(errstr, errstr_size,
                            "AddPartitionsToTxnRequest (KIP-98) not supported "
                            "by broker, requires broker version >= 0.11.0");
                rd_kafka_replyq_destroy(&replyq);
                return RD_KAFKA_RESP_ERR__UNSUPPORTED_FEATURE;
        }

        rkbuf =
            rd_kafka_buf_new_request(rkb, RD_KAFKAP_AddPartitionsToTxn, 1, 500);

        /* transactional_id */
        rd_kafka_buf_write_str(rkbuf, transactional_id, -1);

        /* PID */
        rd_kafka_buf_write_i64(rkbuf, pid.id);
        rd_kafka_buf_write_i16(rkbuf, pid.epoch);

        /* Topics/partitions array (count updated later) */
        of_TopicCnt = rd_kafka_buf_write_i32(rkbuf, 0);

        TAILQ_FOREACH(rktp, rktps, rktp_txnlink) {
                if (last_rkt != rktp->rktp_rkt) {

                        if (last_rkt) {
                                /* Update last topic's partition count field */
                                rd_kafka_buf_update_i32(rkbuf, of_PartCnt,
                                                        PartCnt);
                                of_PartCnt = -1;
                        }

                        /* Topic name */
                        rd_kafka_buf_write_kstr(rkbuf,
                                                rktp->rktp_rkt->rkt_topic);
                        /* Partition count, updated later */
                        of_PartCnt = rd_kafka_buf_write_i32(rkbuf, 0);

                        PartCnt = 0;
                        TopicCnt++;
                        last_rkt = rktp->rktp_rkt;
                }

                /* Partition id */
                rd_kafka_buf_write_i32(rkbuf, rktp->rktp_partition);
                PartCnt++;
        }

        /* Update last partition and topic count fields */
        if (of_PartCnt != -1)
                rd_kafka_buf_update_i32(rkbuf, (size_t)of_PartCnt, PartCnt);
        rd_kafka_buf_update_i32(rkbuf, of_TopicCnt, TopicCnt);

        rd_kafka_buf_ApiVersion_set(rkbuf, ApiVersion, 0);

        /* Let the handler perform retries so that it can pick
         * up more added partitions. */
        rkbuf->rkbuf_max_retries = RD_KAFKA_REQUEST_NO_RETRIES;

        rd_kafka_broker_buf_enq_replyq(rkb, rkbuf, replyq, resp_cb, opaque);

        return RD_KAFKA_RESP_ERR_NO_ERROR;
}


/**
 * @brief Construct and send AddOffsetsToTxnRequest to \p rkb.
 *
 *        The response (unparsed) will be handled by \p resp_cb served
 *        by queue \p replyq.
 *
 * @returns RD_KAFKA_RESP_ERR_NO_ERROR if the request was enqueued for
 *          transmission, otherwise an error code.
 */
rd_kafka_resp_err_t
rd_kafka_AddOffsetsToTxnRequest(rd_kafka_broker_t *rkb,
                                const char *transactional_id,
                                rd_kafka_pid_t pid,
                                const char *group_id,
                                char *errstr,
                                size_t errstr_size,
                                rd_kafka_replyq_t replyq,
                                rd_kafka_resp_cb_t *resp_cb,
                                void *opaque) {
        rd_kafka_buf_t *rkbuf;
        int16_t ApiVersion = 0;

        ApiVersion = rd_kafka_broker_ApiVersion_supported(
            rkb, RD_KAFKAP_AddOffsetsToTxn, 0, 0, NULL);
        if (ApiVersion == -1) {
                rd_snprintf(errstr, errstr_size,
                            "AddOffsetsToTxnRequest (KIP-98) not supported "
                            "by broker, requires broker version >= 0.11.0");
                rd_kafka_replyq_destroy(&replyq);
                return RD_KAFKA_RESP_ERR__UNSUPPORTED_FEATURE;
        }

        rkbuf =
            rd_kafka_buf_new_request(rkb, RD_KAFKAP_AddOffsetsToTxn, 1, 100);

        /* transactional_id */
        rd_kafka_buf_write_str(rkbuf, transactional_id, -1);

        /* PID */
        rd_kafka_buf_write_i64(rkbuf, pid.id);
        rd_kafka_buf_write_i16(rkbuf, pid.epoch);

        /* Group Id */
        rd_kafka_buf_write_str(rkbuf, group_id, -1);

        rd_kafka_buf_ApiVersion_set(rkbuf, ApiVersion, 0);

        rkbuf->rkbuf_max_retries = RD_KAFKA_REQUEST_MAX_RETRIES;

        rd_kafka_broker_buf_enq_replyq(rkb, rkbuf, replyq, resp_cb, opaque);

        return RD_KAFKA_RESP_ERR_NO_ERROR;
}



/**
 * @brief Construct and send EndTxnRequest to \p rkb.
 *
 *        The response (unparsed) will be handled by \p resp_cb served
 *        by queue \p replyq.
 *
 * @returns RD_KAFKA_RESP_ERR_NO_ERROR if the request was enqueued for
 *          transmission, otherwise an error code.
 */
rd_kafka_resp_err_t rd_kafka_EndTxnRequest(rd_kafka_broker_t *rkb,
                                           const char *transactional_id,
                                           rd_kafka_pid_t pid,
                                           rd_bool_t committed,
                                           char *errstr,
                                           size_t errstr_size,
                                           rd_kafka_replyq_t replyq,
                                           rd_kafka_resp_cb_t *resp_cb,
                                           void *opaque) {
        rd_kafka_buf_t *rkbuf;
        int16_t ApiVersion = 0;

        ApiVersion = rd_kafka_broker_ApiVersion_supported(rkb, RD_KAFKAP_EndTxn,
                                                          0, 1, NULL);
        if (ApiVersion == -1) {
                rd_snprintf(errstr, errstr_size,
                            "EndTxnRequest (KIP-98) not supported "
                            "by broker, requires broker version >= 0.11.0");
                rd_kafka_replyq_destroy(&replyq);
                return RD_KAFKA_RESP_ERR__UNSUPPORTED_FEATURE;
        }

        rkbuf = rd_kafka_buf_new_request(rkb, RD_KAFKAP_EndTxn, 1, 500);

        /* transactional_id */
        rd_kafka_buf_write_str(rkbuf, transactional_id, -1);

        /* PID */
        rd_kafka_buf_write_i64(rkbuf, pid.id);
        rd_kafka_buf_write_i16(rkbuf, pid.epoch);

        /* Committed */
        rd_kafka_buf_write_bool(rkbuf, committed);
        rkbuf->rkbuf_u.EndTxn.commit = committed;

        rd_kafka_buf_ApiVersion_set(rkbuf, ApiVersion, 0);

        rkbuf->rkbuf_max_retries = RD_KAFKA_REQUEST_MAX_RETRIES;

        rd_kafka_broker_buf_enq_replyq(rkb, rkbuf, replyq, resp_cb, opaque);

        return RD_KAFKA_RESP_ERR_NO_ERROR;
}



/**
 * @name Unit tests
 * @{
 *
 *
 *
 *
 */

/**
 * @brief Create \p cnt messages, starting at \p msgid, and add them
 *        to \p rkmq.
 *
 * @returns the number of messages added.
 */
static int ut_create_msgs(rd_kafka_msgq_t *rkmq, uint64_t msgid, int cnt) {
        int i;

        for (i = 0; i < cnt; i++) {
                rd_kafka_msg_t *rkm;

                rkm                       = ut_rd_kafka_msg_new(0);
                rkm->rkm_u.producer.msgid = msgid++;
                rkm->rkm_ts_enq           = rd_clock();
                rkm->rkm_ts_timeout = rkm->rkm_ts_enq + (900 * 1000 * 1000);

                rd_kafka_msgq_enq(rkmq, rkm);
        }

        return cnt;
}

/**
 * @brief Idempotent Producer request/response unit tests
 *
 * The current test verifies proper handling of the following case:
 *    Batch 0 succeeds
 *    Batch 1 fails with temporary error
 *    Batch 2,3 fails with out of order sequence
 *    Retry Batch 1-3 should succeed.
 */
static int unittest_idempotent_producer(void) {
        rd_kafka_t *rk;
        rd_kafka_conf_t *conf;
        rd_kafka_broker_t *rkb;
#define _BATCH_CNT      4
#define _MSGS_PER_BATCH 3
        const int msgcnt = _BATCH_CNT * _MSGS_PER_BATCH;
        int remaining_batches;
        uint64_t msgid = 1;
        rd_kafka_toppar_t *rktp;
        rd_kafka_pid_t pid                    = {.id = 1000, .epoch = 0};
        struct rd_kafka_Produce_result result = {.offset    = 1,
                                                 .timestamp = 1000};
        rd_kafka_queue_t *rkqu;
        rd_kafka_event_t *rkev;
        rd_kafka_buf_t *request[_BATCH_CNT];
        int rcnt             = 0;
        int retry_msg_cnt    = 0;
        int drcnt            = 0;
        rd_kafka_msgq_t rkmq = RD_KAFKA_MSGQ_INITIALIZER(rkmq);
        const char *tmp;
        int i, r;

        RD_UT_SAY("Verifying idempotent producer error handling");

        conf = rd_kafka_conf_new();
        rd_kafka_conf_set(conf, "batch.num.messages", "3", NULL, 0);
        rd_kafka_conf_set(conf, "retry.backoff.ms", "1", NULL, 0);
        if ((tmp = rd_getenv("TEST_DEBUG", NULL)))
                rd_kafka_conf_set(conf, "debug", tmp, NULL, 0);
        if (rd_kafka_conf_set(conf, "enable.idempotence", "true", NULL, 0) !=
            RD_KAFKA_CONF_OK)
                RD_UT_FAIL("Failed to enable idempotence");
        rd_kafka_conf_set_events(conf, RD_KAFKA_EVENT_DR);

        rk = rd_kafka_new(RD_KAFKA_PRODUCER, conf, NULL, 0);
        RD_UT_ASSERT(rk, "failed to create producer");

        rkqu = rd_kafka_queue_get_main(rk);

        /* We need a broker handle, use a logical broker to avoid
         * any connection attempts. */
        rkb = rd_kafka_broker_add_logical(rk, "unittest");

        /* Have the broker support everything so msgset_writer selects
         * the most up-to-date output features. */
        rd_kafka_broker_lock(rkb);
        rkb->rkb_features = RD_KAFKA_FEATURE_UNITTEST | RD_KAFKA_FEATURE_ALL;
        rd_kafka_broker_unlock(rkb);

        /* Get toppar */
        rktp = rd_kafka_toppar_get2(rk, "uttopic", 0, rd_false, rd_true);
        RD_UT_ASSERT(rktp, "failed to get toppar");

        /* Set the topic as exists so messages are enqueued on
         * the desired rktp away (otherwise UA partition) */
        rd_ut_kafka_topic_set_topic_exists(rktp->rktp_rkt, 1, -1);

        /* Produce messages */
        ut_create_msgs(&rkmq, 1, msgcnt);

        /* Set the pid */
        rd_kafka_idemp_set_state(rk, RD_KAFKA_IDEMP_STATE_WAIT_PID);
        rd_kafka_idemp_pid_update(rkb, pid);
        pid = rd_kafka_idemp_get_pid(rk);
        RD_UT_ASSERT(rd_kafka_pid_valid(pid), "PID is invalid");
        rd_kafka_toppar_pid_change(rktp, pid, msgid);

        remaining_batches = _BATCH_CNT;

        /* Create a ProduceRequest for each batch */
        for (rcnt = 0; rcnt < remaining_batches; rcnt++) {
                size_t msize;
                request[rcnt] = rd_kafka_msgset_create_ProduceRequest(
                    rkb, rktp, &rkmq, rd_kafka_idemp_get_pid(rk), 0, &msize);
                RD_UT_ASSERT(request[rcnt], "request #%d failed", rcnt);
        }

        RD_UT_ASSERT(rd_kafka_msgq_len(&rkmq) == 0,
                     "expected input message queue to be empty, "
                     "but still has %d message(s)",
                     rd_kafka_msgq_len(&rkmq));

        /*
         * Mock handling of each request
         */

        /* Batch 0: accepted */
        i = 0;
        r = rd_kafka_msgq_len(&request[i]->rkbuf_batch.msgq);
        RD_UT_ASSERT(r == _MSGS_PER_BATCH, ".");
        rd_kafka_msgbatch_handle_Produce_result(rkb, &request[i]->rkbuf_batch,
                                                RD_KAFKA_RESP_ERR_NO_ERROR,
                                                &result, request[i]);
        result.offset += r;
        RD_UT_ASSERT(rd_kafka_msgq_len(&rktp->rktp_msgq) == 0,
                     "batch %d: expected no messages in rktp_msgq, not %d", i,
                     rd_kafka_msgq_len(&rktp->rktp_msgq));
        rd_kafka_buf_destroy(request[i]);
        remaining_batches--;

        /* Batch 1: fail, triggering retry (re-enq on rktp_msgq) */
        i = 1;
        r = rd_kafka_msgq_len(&request[i]->rkbuf_batch.msgq);
        RD_UT_ASSERT(r == _MSGS_PER_BATCH, ".");
        rd_kafka_msgbatch_handle_Produce_result(
            rkb, &request[i]->rkbuf_batch,
            RD_KAFKA_RESP_ERR_NOT_LEADER_FOR_PARTITION, &result, request[i]);
        retry_msg_cnt += r;
        RD_UT_ASSERT(rd_kafka_msgq_len(&rktp->rktp_msgq) == retry_msg_cnt,
                     "batch %d: expected %d messages in rktp_msgq, not %d", i,
                     retry_msg_cnt, rd_kafka_msgq_len(&rktp->rktp_msgq));
        rd_kafka_buf_destroy(request[i]);

        /* Batch 2: OUT_OF_ORDER, triggering retry .. */
        i = 2;
        r = rd_kafka_msgq_len(&request[i]->rkbuf_batch.msgq);
        RD_UT_ASSERT(r == _MSGS_PER_BATCH, ".");
        rd_kafka_msgbatch_handle_Produce_result(
            rkb, &request[i]->rkbuf_batch,
            RD_KAFKA_RESP_ERR_OUT_OF_ORDER_SEQUENCE_NUMBER, &result,
            request[i]);
        retry_msg_cnt += r;
        RD_UT_ASSERT(rd_kafka_msgq_len(&rktp->rktp_msgq) == retry_msg_cnt,
                     "batch %d: expected %d messages in rktp_xmit_msgq, not %d",
                     i, retry_msg_cnt, rd_kafka_msgq_len(&rktp->rktp_msgq));
        rd_kafka_buf_destroy(request[i]);

        /* Batch 3: OUT_OF_ORDER, triggering retry .. */
        i = 3;
        r = rd_kafka_msgq_len(&request[i]->rkbuf_batch.msgq);
        rd_kafka_msgbatch_handle_Produce_result(
            rkb, &request[i]->rkbuf_batch,
            RD_KAFKA_RESP_ERR_OUT_OF_ORDER_SEQUENCE_NUMBER, &result,
            request[i]);
        retry_msg_cnt += r;
        RD_UT_ASSERT(rd_kafka_msgq_len(&rktp->rktp_msgq) == retry_msg_cnt,
                     "batch %d: expected %d messages in rktp_xmit_msgq, not %d",
                     i, retry_msg_cnt, rd_kafka_msgq_len(&rktp->rktp_msgq));
        rd_kafka_buf_destroy(request[i]);


        /* Retried messages will have been moved to rktp_msgq,
         * move them back to our local queue. */
        rd_kafka_toppar_lock(rktp);
        rd_kafka_msgq_move(&rkmq, &rktp->rktp_msgq);
        rd_kafka_toppar_unlock(rktp);

        RD_UT_ASSERT(rd_kafka_msgq_len(&rkmq) == retry_msg_cnt,
                     "Expected %d messages in retry queue, not %d",
                     retry_msg_cnt, rd_kafka_msgq_len(&rkmq));

        /* Sleep a short while to make sure the retry backoff expires. */
        rd_usleep(5 * 1000, NULL); /* 5ms */

        /*
         * Create requests for remaining batches.
         */
        for (rcnt = 0; rcnt < remaining_batches; rcnt++) {
                size_t msize;
                request[rcnt] = rd_kafka_msgset_create_ProduceRequest(
                    rkb, rktp, &rkmq, rd_kafka_idemp_get_pid(rk), 0, &msize);
                RD_UT_ASSERT(request[rcnt],
                             "Failed to create retry #%d (%d msgs in queue)",
                             rcnt, rd_kafka_msgq_len(&rkmq));
        }

        /*
         * Mock handling of each request, they will now succeed.
         */
        for (i = 0; i < rcnt; i++) {
                r = rd_kafka_msgq_len(&request[i]->rkbuf_batch.msgq);
                rd_kafka_msgbatch_handle_Produce_result(
                    rkb, &request[i]->rkbuf_batch, RD_KAFKA_RESP_ERR_NO_ERROR,
                    &result, request[i]);
                result.offset += r;
                rd_kafka_buf_destroy(request[i]);
        }

        retry_msg_cnt = 0;
        RD_UT_ASSERT(rd_kafka_msgq_len(&rktp->rktp_msgq) == retry_msg_cnt,
                     "batch %d: expected %d messages in rktp_xmit_msgq, not %d",
                     i, retry_msg_cnt, rd_kafka_msgq_len(&rktp->rktp_msgq));

        /*
         * Wait for delivery reports, they should all be successful.
         */
        while ((rkev = rd_kafka_queue_poll(rkqu, 1000))) {
                const rd_kafka_message_t *rkmessage;

                RD_UT_SAY("Got %s event with %d message(s)",
                          rd_kafka_event_name(rkev),
                          (int)rd_kafka_event_message_count(rkev));

                while ((rkmessage = rd_kafka_event_message_next(rkev))) {
                        RD_UT_SAY(" DR for message: %s: (persistence=%d)",
                                  rd_kafka_err2str(rkmessage->err),
                                  rd_kafka_message_status(rkmessage));
                        if (rkmessage->err)
                                RD_UT_WARN(" ^ Should not have failed");
                        else
                                drcnt++;
                }
                rd_kafka_event_destroy(rkev);
        }

        /* Should be no more messages in queues */
        r = rd_kafka_outq_len(rk);
        RD_UT_ASSERT(r == 0, "expected outq to return 0, not %d", r);

        /* Verify the expected number of good delivery reports were seen */
        RD_UT_ASSERT(drcnt == msgcnt, "expected %d DRs, not %d", msgcnt, drcnt);

        rd_kafka_queue_destroy(rkqu);
        rd_kafka_toppar_destroy(rktp);
        rd_kafka_broker_destroy(rkb);
        rd_kafka_destroy(rk);

        RD_UT_PASS();
        return 0;
}

/**
 * @brief Request/response unit tests
 */
int unittest_request(void) {
        int fails = 0;

        fails += unittest_idempotent_producer();

        return fails;
}

/**@}*/<|MERGE_RESOLUTION|>--- conflicted
+++ resolved
@@ -1146,28 +1146,19 @@
         /* ConsumerGroup */
         rd_kafka_buf_write_str(rkbuf, group_id, -1);
 
-<<<<<<< HEAD
-        /* Write partition list, filtering out partitions with valid offsets */
-        PartCnt = rd_kafka_buf_write_topic_partitions(
-            rkbuf, parts, rd_false /*include invalid offsets*/,
-            rd_false /*skip valid offsets */,
-            RD_KAFKA_TOPIC_PARTITION_FIELD_PARTITION);
-=======
         if (parts) {
                 /* Sort partitions by topic */
                 rd_kafka_topic_partition_list_sort_by_topic(parts);
+
                 /* Write partition list, filtering out partitions with valid
                  * offsets */
                 PartCnt = rd_kafka_buf_write_topic_partitions(
                     rkbuf, parts, rd_false /*include invalid offsets*/,
                     rd_false /*skip valid offsets */,
-                    rd_false /*don't write offsets*/,
-                    rd_false /*don't write epoch */,
-                    rd_false /*don't write metadata*/);
+                    RD_KAFKA_TOPIC_PARTITION_FIELD_PARTITION);
         } else {
                 rd_kafka_buf_write_arraycnt_pos(rkbuf);
         }
->>>>>>> 292d2a66
 
         if (ApiVersion >= 7) {
                 /* RequireStable */
