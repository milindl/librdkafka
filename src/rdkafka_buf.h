/*
 * librdkafka - Apache Kafka C library
 *
 * Copyright (c) 2012-2015, Magnus Edenhill
 * All rights reserved.
 * 
 * Redistribution and use in source and binary forms, with or without
 * modification, are permitted provided that the following conditions are met: 
 * 
 * 1. Redistributions of source code must retain the above copyright notice,
 *    this list of conditions and the following disclaimer. 
 * 2. Redistributions in binary form must reproduce the above copyright notice,
 *    this list of conditions and the following disclaimer in the documentation
 *    and/or other materials provided with the distribution. 
 * 
 * THIS SOFTWARE IS PROVIDED BY THE COPYRIGHT HOLDERS AND CONTRIBUTORS "AS IS"
 * AND ANY EXPRESS OR IMPLIED WARRANTIES, INCLUDING, BUT NOT LIMITED TO, THE 
 * IMPLIED WARRANTIES OF MERCHANTABILITY AND FITNESS FOR A PARTICULAR PURPOSE 
 * ARE DISCLAIMED. IN NO EVENT SHALL THE COPYRIGHT OWNER OR CONTRIBUTORS BE 
 * LIABLE FOR ANY DIRECT, INDIRECT, INCIDENTAL, SPECIAL, EXEMPLARY, OR 
 * CONSEQUENTIAL DAMAGES (INCLUDING, BUT NOT LIMITED TO, PROCUREMENT OF 
 * SUBSTITUTE GOODS OR SERVICES; LOSS OF USE, DATA, OR PROFITS; OR BUSINESS 
 * INTERRUPTION) HOWEVER CAUSED AND ON ANY THEORY OF LIABILITY, WHETHER IN 
 * CONTRACT, STRICT LIABILITY, OR TORT (INCLUDING NEGLIGENCE OR OTHERWISE)
 * ARISING IN ANY WAY OUT OF THE USE OF THIS SOFTWARE, EVEN IF ADVISED OF THE
 * POSSIBILITY OF SUCH DAMAGE.
 */
#pragma once

#include "rdkafka_int.h"
#include "rdcrc32.h"
#include "rdlist.h"

typedef struct rd_kafka_broker_s rd_kafka_broker_t;

#define RD_KAFKA_HEADERS_IOV_CNT   2
#define RD_KAFKA_PAYLOAD_IOV_MAX  (IOV_MAX-RD_KAFKA_HEADERS_IOV_CNT)


/* Advance/allocate used space in marshall buffer.
 * Point PTR to available space of size LEN on success. */
#define _MSH_ALLOC(rkbuf,PTR,LEN)  do {					\
                size_t __LEN = (LEN);                                   \
                if (msh_of + __LEN >= msh_size)                         \
                        rd_kafka_buf_parse_fail(rkbuf,			\
						"Not enough room in marshall buffer: " \
						"%"PRIdsz"+%"PRIdsz" > %"PRIdsz, \
						msh_of, __LEN, msh_size); \
                (PTR) = (void *)(msh_buf+msh_of);                       \
                msh_of += __LEN;                                        \
        } while(0)



/**
 *
 * Read buffer interface
 *
 * Memory reading helper macros to be used when parsing network responses.
 *
 * Assumptions:
 *   - an 'err:' goto-label must be available for error bailouts.
 */

#define rd_kafka_buf_parse_fail(rkbuf,...) do {				\
                if (log_decode_errors) {                                \
                        rd_rkb_log(rkbuf->rkbuf_rkb, LOG_WARNING, "PROTOERR", \
                                   "Protocol parse failure at %s:%i",   \
                                   __FUNCTION__, __LINE__);             \
                        rd_rkb_log(rkbuf->rkbuf_rkb, LOG_WARNING,	\
				   "PROTOERR", __VA_ARGS__);		\
                }                                                       \
                goto err;                                               \
	} while (0)



/**
 * Returns the number of remaining bytes available to read.
 */
#define rd_kafka_buf_remain(rkbuf) (int)(rkbuf->rkbuf_wof - rkbuf->rkbuf_of)

/**
 * Checks that at least 'len' bytes remain to be read in buffer, else fails.
 */
#define rd_kafka_buf_check_len(rkbuf,len) do {				\
		int _LEN = (int)(len);					\
		if (unlikely(_LEN > rd_kafka_buf_remain(rkbuf))) {	\
			rd_kafka_buf_parse_fail(rkbuf, \
						"expected %i bytes > %i " \
						"remaining bytes",	\
						_LEN,			\
						(int)rd_kafka_buf_remain(rkbuf)); \
			goto err;					\
		}							\
	} while (0)

/**
 * Skip (as in read and ignore) the next 'len' bytes.
 */
#define rd_kafka_buf_skip(rkbuf, len) do {	\
		rd_kafka_buf_check_len(rkbuf, len);		\
		rkbuf->rkbuf_of += (len);			\
	} while (0)



/**
 * Read 'len' bytes and copy to 'dstptr'
 */
#define rd_kafka_buf_read(rkbuf,dstptr,len) do {			\
		rd_kafka_buf_check_len(rkbuf, len);			\
		memcpy((dstptr), rkbuf->rkbuf_rbuf+rkbuf->rkbuf_of, (len)); \
		rkbuf->rkbuf_of += (len);				\
	} while (0)

/**
 * Read a 16,32,64-bit integer and store it in 'dstptr' (which must be aligned).
 */
#define rd_kafka_buf_read_i64(rkbuf,dstptr) do {			\
		rd_kafka_buf_read(rkbuf, dstptr, 8);			\
		*(int64_t *)(dstptr) = be64toh(*(int64_t *)(dstptr));	\
	} while (0)

#define rd_kafka_buf_read_i32(rkbuf,dstptr) do {			\
		rd_kafka_buf_read(rkbuf, dstptr, 4);			\
		*(int32_t *)(dstptr) = be32toh(*(int32_t *)(dstptr));	\
	} while (0)

/* Same as .._read_i32 but does a direct assignment.
 * dst is assumed to be a scalar, not pointer. */
#define rd_kafka_buf_read_i32a(rkbuf, dst) do {				\
                int32_t _v;                                             \
		rd_kafka_buf_read(rkbuf, &_v, 4);			\
		dst = (int32_t) be32toh(_v);				\
	} while (0)

#define rd_kafka_buf_read_i16(rkbuf, dstptr) do {			\
		rd_kafka_buf_read(rkbuf, dstptr, 2);			\
		*(int16_t *)(dstptr) = be16toh(*(int16_t *)(dstptr));	\
	} while (0)

#define rd_kafka_buf_read_i16a(rkbuf, dst) do {				\
                int16_t _v;                                             \
		rd_kafka_buf_read(rkbuf, &_v, 2);			\
                dst = (int16_t)be16toh(_v);				\
	} while (0)

#define rd_kafka_buf_read_i8(rkbuf, dst) rd_kafka_buf_read(rkbuf, dst, 1)


/* Read Kafka String representation (2+N).
 * The kstr data will be updated to point to the rkbuf. */
#define rd_kafka_buf_read_str(rkbuf, kstr) do {				\
		int _ksize;						\
		rd_kafka_buf_read_i16a(rkbuf, (kstr)->len);		\
		_ksize = RD_KAFKAP_STR_LEN(kstr);			\
		(kstr)->str = RD_KAFKAP_STR_IS_NULL(kstr) ?		\
			NULL : ((const char *)rkbuf->rkbuf_rbuf+rkbuf->rkbuf_of); \
		rd_kafka_buf_skip(rkbuf, _ksize);			\
	} while (0)

/* Read Kafka String representation (2+N) into nul-terminated C string.
 * Depends on a marshalling environment. */
#define rd_kafka_buf_read_str_msh(rkbuf, dst) do {			\
                rd_kafkap_str_t _kstr;					\
		int _slen;						\
		rd_kafka_buf_read_str(rkbuf, &_kstr);			\
		_slen = RD_KAFKAP_STR_LEN(&_kstr);			\
                _MSH_ALLOC(rkbuf, dst, _slen+1);			\
                memcpy(dst, _kstr.str, _slen);				\
                dst[_slen] = '\0';					\
	} while (0)

/**
 * Skip a string.
 */
#define rd_kafka_buf_skip_str(rkbuf) do {			\
		int16_t _slen;					\
		rd_kafka_buf_read_i16(rkbuf, &_slen);		\
		rd_kafka_buf_skip(rkbuf, RD_KAFKAP_STR_LEN0(_slen));	\
	} while (0)

/* Read Kafka Bytes representation (4+N).
 *  The 'kbytes' will be updated to point to rkbuf data */
#define rd_kafka_buf_read_bytes(rkbuf, kbytes) do {		   \
		int _klen;						\
		rd_kafka_buf_read_i32a(rkbuf, _klen);			\
		(kbytes)->len = _klen;					\
		(kbytes)->data = RD_KAFKAP_BYTES_IS_NULL(kbytes) ?	\
			NULL :						\
			(const void *)(rkbuf->rkbuf_rbuf+rkbuf->rkbuf_of); \
		rd_kafka_buf_skip(rkbuf, RD_KAFKAP_BYTES_LEN0(_klen));	\
	} while (0)



/**
 * Response handling callback.
 *
 * NOTE: Callbacks must check for 'err == RD_KAFKA_RESP_ERR__DESTROY'
 *       which indicates that some entity is terminating (rd_kafka_t, broker,
 *       toppar, queue, etc) and the callback may not be called in the
 *       correct thread. In this case the callback must perform just
 *       the most minimal cleanup and dont trigger any other operations.
 *
 * NOTE: rkb, reply and request may be NULL, depending on error situation.
 */
typedef void (rd_kafka_resp_cb_t) (rd_kafka_t *rk,
				   rd_kafka_broker_t *rkb,
                                   rd_kafka_resp_err_t err,
                                   rd_kafka_buf_t *reply,
                                   rd_kafka_buf_t *request,
                                   void *opaque);

struct rd_kafka_buf_s { /* rd_kafka_buf_t */
	TAILQ_ENTRY(rd_kafka_buf_s) rkbuf_link;

	int32_t rkbuf_corrid;

	rd_ts_t rkbuf_ts_retry;    /* Absolute send retry time */

	int     rkbuf_flags; /* RD_KAFKA_OP_F */
	struct msghdr rkbuf_msg;
	struct iovec *rkbuf_iov;
	int           rkbuf_iovcnt;
	size_t  rkbuf_of;          /* send: send offset,
				    * recv: parse offset */
	size_t  rkbuf_len;         /* send: total length,
				    * recv: total expected length */
	size_t  rkbuf_size;        /* allocated size */

	char   *rkbuf_buf;         /* Main buffer */
	char   *rkbuf_buf2;        /* Aux buffer (payload receive buffer) */

	char   *rkbuf_rbuf;        /* Read buffer, points to rkbuf_buf or buf2*/
        char   *rkbuf_wbuf;        /* Write buffer pointer (into rkbuf_buf). */
        size_t  rkbuf_wof;         /* Write buffer offset */
	size_t  rkbuf_wof_init;    /* Initial write offset for current iov */

	rd_crc32_t rkbuf_crc;      /* Current CRC calculation */

	struct rd_kafkap_reqhdr rkbuf_reqhdr;   /* Request header.
                                                 * These fields are encoded
                                                 * and written to output buffer
                                                 * on buffer finalization. */
	struct rd_kafkap_reshdr rkbuf_reshdr;   /* Response header.
                                                 * Decoded fields are copied
                                                 * here from the buffer
                                                 * to provide an ease-of-use
                                                 * interface to the header */

	int32_t rkbuf_expected_size;  /* expected size of message */

        rd_kafka_q_t       *rkbuf_replyq;       /* Enqueue response on replyq */
        rd_kafka_resp_cb_t *rkbuf_cb;           /* Response callback */
        struct rd_kafka_buf_s *rkbuf_response;  /* Response buffer */

        rd_kafka_resp_err_t       rkbuf_err;
        struct rd_kafka_broker_s *rkbuf_rkb;

	rd_refcnt_t rkbuf_refcnt;
	void   *rkbuf_opaque;

<<<<<<< HEAD
	int     rkbuf_retries;
=======
	int     rkbuf_retries;            /* Retries so far. */
#define RD_KAFKA_BUF_NO_RETRIES  1000000  /* Do not retry */
>>>>>>> e986d689

	rd_ts_t rkbuf_ts_enq;
	rd_ts_t rkbuf_ts_sent;    /* Initially: Absolute time of transmission,
				   * after response: RTT. */
	rd_ts_t rkbuf_ts_timeout;

        int64_t rkbuf_offset;     /* Used by OffsetCommit */

	int32_t rkbuf_op_version;      /* Single Op version */
	rd_list_t *rkbuf_rktp_vers;    /* Toppar + Op Version map.
					* Used by FetchRequest. */

	rd_kafka_msgq_t rkbuf_msgq;
};


typedef struct rd_kafka_bufq_s {
	TAILQ_HEAD(, rd_kafka_buf_s) rkbq_bufs;
	rd_atomic32_t  rkbq_cnt;
	rd_atomic32_t  rkbq_msg_cnt;
} rd_kafka_bufq_t;

#define rd_kafka_bufq_cnt(rkbq) rd_atomic32_get(&(rkbq)->rkbq_cnt)


#define rd_kafka_buf_keep(rkbuf) rd_refcnt_add(&(rkbuf)->rkbuf_refcnt)
#define rd_kafka_buf_destroy(rkbuf)                                     \
        rd_refcnt_destroywrapper(&(rkbuf)->rkbuf_refcnt,                \
                                 rd_kafka_buf_destroy_final(rkbuf))

void rd_kafka_buf_destroy_final (rd_kafka_buf_t *rkbuf);
void rd_kafka_buf_auxbuf_add (rd_kafka_buf_t *rkbuf, void *auxbuf);
void rd_kafka_buf_alloc_recvbuf (rd_kafka_buf_t *kbuf, size_t size);
void rd_kafka_buf_rewind(rd_kafka_buf_t *rkbuf, int iovindex, size_t new_of,
	size_t new_of_init);
struct iovec *rd_kafka_buf_iov_next (rd_kafka_buf_t *rkbuf);
void rd_kafka_buf_push0 (rd_kafka_buf_t *rkbuf, const void *buf, size_t len,
			int allow_crc_calc);
#define rd_kafka_buf_push(rkbuf,buf,len) \
	rd_kafka_buf_push0(rkbuf,buf,len,1/*allow_crc*/)
void rd_kafka_buf_autopush (rd_kafka_buf_t *rkbuf);
rd_kafka_buf_t *rd_kafka_buf_new_growable (const rd_kafka_t *rk,
                                           int iovcnt, size_t init_size);
rd_kafka_buf_t *rd_kafka_buf_new0 (const rd_kafka_t *rk,
                                   int iovcnt, size_t size, int flags);
#define rd_kafka_buf_new(rk,iovcnt,size) rd_kafka_buf_new0(rk,iovcnt,size,0)
rd_kafka_buf_t *rd_kafka_buf_new_shadow (const void *ptr, size_t size);
void rd_kafka_bufq_enq (rd_kafka_bufq_t *rkbufq, rd_kafka_buf_t *rkbuf);
void rd_kafka_bufq_deq (rd_kafka_bufq_t *rkbufq, rd_kafka_buf_t *rkbuf);
void rd_kafka_bufq_init(rd_kafka_bufq_t *rkbufq);
void rd_kafka_bufq_concat (rd_kafka_bufq_t *dst, rd_kafka_bufq_t *src);
void rd_kafka_bufq_purge (rd_kafka_broker_t *rkb,
                          rd_kafka_bufq_t *rkbufq,
                          rd_kafka_resp_err_t err);

int rd_kafka_buf_retry (rd_kafka_broker_t *rkb, rd_kafka_buf_t *rkbuf);

void rd_kafka_buf_handle_op (rd_kafka_op_t *rko, rd_kafka_resp_err_t err);
void rd_kafka_buf_callback (rd_kafka_t *rk,
			    rd_kafka_broker_t *rkb, rd_kafka_resp_err_t err,
                            rd_kafka_buf_t *response, rd_kafka_buf_t *request);



/**
 *
 * Write buffer interface
 *
 */

/**
 * Set request API type version
 */
static RD_INLINE void rd_kafka_buf_version_set (rd_kafka_buf_t *rkbuf,
                                               int16_t version) {
        rkbuf->rkbuf_reqhdr.ApiVersion = version;
}

void rd_kafka_buf_grow (rd_kafka_buf_t *rkbuf, size_t needed_len);


/**
 * Set buffer write position.
 */
static RD_INLINE RD_UNUSED void rd_kafka_buf_write_seek (rd_kafka_buf_t *rkbuf,
							int of) {
	rd_kafka_assert(NULL, of >= 0 && of < (int)rkbuf->rkbuf_size);
	rkbuf->rkbuf_wof = of;
}

/**
 * Write (copy) data to buffer at current write-buffer position.
 * There must be enough space allocated in the rkbuf.
 * Returns offset to written destination buffer.
 */
static RD_INLINE size_t rd_kafka_buf_write (rd_kafka_buf_t *rkbuf,
                                        const void *data, size_t len) {
        ssize_t remain = rkbuf->rkbuf_size - (rkbuf->rkbuf_wof + len);

        /* Make sure there's enough room, else increase buffer. */
        if (remain < 0)
                rd_kafka_buf_grow(rkbuf, rkbuf->rkbuf_wof + len);

        rd_kafka_assert(NULL, rkbuf->rkbuf_wof + len <= rkbuf->rkbuf_size);
        memcpy(rkbuf->rkbuf_wbuf + rkbuf->rkbuf_wof, data, len);
        rkbuf->rkbuf_wof += len;

	if (rkbuf->rkbuf_flags & RD_KAFKA_OP_F_CRC)
		rkbuf->rkbuf_crc = rd_crc32_update(rkbuf->rkbuf_crc, data, len);

        return rkbuf->rkbuf_wof - len;
}

/**
 * Returns pointer to buffer at 'offset' and makes sure at least 'len'
 * following bytes are available, else returns NULL.
 */
static RD_INLINE RD_UNUSED void *rd_kafka_buf_at (rd_kafka_buf_t *rkbuf,
						 int of, int len) {
	ssize_t remain = rkbuf->rkbuf_size - (of + len);

	if (remain < 0)
		return NULL;

	return rkbuf->rkbuf_wbuf + of;
}


/**
 * Write (copy) 'data' to buffer at 'ptr'.
 * There must be enough space to fit 'len'.
 * This will overwrite the buffer at given location and length.
 *
 * NOTE: rd_kafka_buf_update() MUST NOT be called when a CRC calculation
 *       is in progress (between rd_kafka_buf_crc_init() & .._crc_finalize())
 */
static RD_INLINE void rd_kafka_buf_update (rd_kafka_buf_t *rkbuf, size_t of,
                                          const void *data, size_t len) {
        ssize_t remain = rkbuf->rkbuf_size - (of + len);
        rd_kafka_assert(NULL, remain >= 0);
        rd_kafka_assert(NULL, of >= 0 && of < rkbuf->rkbuf_size);
	rd_kafka_assert(NULL, !(rkbuf->rkbuf_flags & RD_KAFKA_OP_F_CRC));

        memcpy(rkbuf->rkbuf_wbuf+of, data, len);
}

/**
 * Write int8_t to buffer.
 */
static RD_INLINE size_t rd_kafka_buf_write_i8 (rd_kafka_buf_t *rkbuf,
					      int8_t v) {
        return rd_kafka_buf_write(rkbuf, &v, sizeof(v));
}

/**
 * Update int8_t in buffer at offset 'of'.
 * 'of' should have been previously returned by `.._buf_write_i8()`.
 */
static RD_INLINE void rd_kafka_buf_update_i8 (rd_kafka_buf_t *rkbuf,
					     size_t of, int8_t v) {
        rd_kafka_buf_update(rkbuf, of, &v, sizeof(v));
}

/**
 * Write int16_t to buffer.
 * The value will be endian-swapped before write.
 */
static RD_INLINE size_t rd_kafka_buf_write_i16 (rd_kafka_buf_t *rkbuf,
					       int16_t v) {
        v = htobe16(v);
        return rd_kafka_buf_write(rkbuf, &v, sizeof(v));
}

/**
 * Update int16_t in buffer at offset 'of'.
 * 'of' should have been previously returned by `.._buf_write_i16()`.
 */
static RD_INLINE void rd_kafka_buf_update_i16 (rd_kafka_buf_t *rkbuf,
                                              size_t of, int16_t v) {
        v = htobe16(v);
        rd_kafka_buf_update(rkbuf, of, &v, sizeof(v));
}

/**
 * Write int32_t to buffer.
 * The value will be endian-swapped before write.
 */
static RD_INLINE size_t rd_kafka_buf_write_i32 (rd_kafka_buf_t *rkbuf,
                                               int32_t v) {
        v = htobe32(v);
        return rd_kafka_buf_write(rkbuf, &v, sizeof(v));
}

/**
 * Update int32_t in buffer at offset 'of'.
 * 'of' should have been previously returned by `.._buf_write_i32()`.
 */
static RD_INLINE void rd_kafka_buf_update_i32 (rd_kafka_buf_t *rkbuf,
                                              size_t of, int32_t v) {
        v = htobe32(v);
        rd_kafka_buf_update(rkbuf, of, &v, sizeof(v));
}

/**
 * Update int32_t in buffer at offset 'of'.
 * 'of' should have been previously returned by `.._buf_write_i32()`.
 */
static RD_INLINE void rd_kafka_buf_update_u32 (rd_kafka_buf_t *rkbuf,
                                              size_t of, uint32_t v) {
        v = htobe32(v);
        rd_kafka_buf_update(rkbuf, of, &v, sizeof(v));
}


/**
 * Write int64_t to buffer.
 * The value will be endian-swapped before write.
 */
static RD_INLINE size_t rd_kafka_buf_write_i64 (rd_kafka_buf_t *rkbuf, int64_t v) {
        v = htobe64(v);
        return rd_kafka_buf_write(rkbuf, &v, sizeof(v));
}

/**
 * Update int64_t in buffer at address 'ptr'.
 * 'of' should have been previously returned by `.._buf_write_i64()`.
 */
static RD_INLINE void rd_kafka_buf_update_i64 (rd_kafka_buf_t *rkbuf,
                                              size_t of, int64_t v) {
        v = htobe64(v);
        rd_kafka_buf_update(rkbuf, of, &v, sizeof(v));
}


/**
 * Write (copy) Kafka string to buffer.
 */
static RD_INLINE size_t rd_kafka_buf_write_kstr (rd_kafka_buf_t *rkbuf,
                                                const rd_kafkap_str_t *kstr) {
        return rd_kafka_buf_write(rkbuf, RD_KAFKAP_STR_SER(kstr),
				  RD_KAFKAP_STR_SIZE(kstr));
}

/**
 * Write (copy) char * string to buffer.
 */
static RD_INLINE size_t rd_kafka_buf_write_str (rd_kafka_buf_t *rkbuf,
                                               const char *str, size_t len) {
        size_t r;
        if (!str)
                len = RD_KAFKAP_STR_LEN_NULL;
        else if (len == (size_t)-1)
                len = strlen(str);
        r = rd_kafka_buf_write_i16(rkbuf, (int16_t) len);
        if (str)
                r = rd_kafka_buf_write(rkbuf, str, len);
        return r;
}


/**
 * Push (i.e., no copy) Kafka string to buffer iovec
 */
static RD_INLINE void rd_kafka_buf_push_kstr (rd_kafka_buf_t *rkbuf,
                                             const rd_kafkap_str_t *kstr) {
	rd_kafka_buf_push(rkbuf, RD_KAFKAP_STR_SER(kstr),
			  RD_KAFKAP_STR_SIZE(kstr));
}



/**
 * Write (copy) Kafka bytes to buffer.
 */
static RD_INLINE size_t rd_kafka_buf_write_kbytes (rd_kafka_buf_t *rkbuf,
					          const rd_kafkap_bytes_t *kbytes){
        return rd_kafka_buf_write(rkbuf, RD_KAFKAP_BYTES_SER(kbytes),
                                  RD_KAFKAP_BYTES_SIZE(kbytes));
}

/**
 * Push (i.e., no copy) Kafka bytes to buffer iovec
 */
static RD_INLINE void rd_kafka_buf_push_kbytes (rd_kafka_buf_t *rkbuf,
					       const rd_kafkap_bytes_t *kbytes){
	rd_kafka_buf_push(rkbuf, RD_KAFKAP_BYTES_SER(kbytes),
			  RD_KAFKAP_BYTES_SIZE(kbytes));
}

/**
 * Write (copy) binary bytes to buffer as Kafka bytes encapsulate data.
 */
static RD_INLINE size_t rd_kafka_buf_write_bytes (rd_kafka_buf_t *rkbuf,
                                                 const void *payload, size_t size) {
        size_t r;
        if (!payload)
                size = RD_KAFKAP_BYTES_LEN_NULL;
        r = rd_kafka_buf_write_i32(rkbuf, (int32_t) size);
        if (payload)
                r = rd_kafka_buf_write(rkbuf, payload, size);
        return r;
}




/**
 * Write Kafka Message to buffer
 * The number of bytes written is returned in '*outlenp'.
 *
 * Returns the buffer offset of the first byte.
 */
size_t rd_kafka_buf_write_Message (rd_kafka_buf_t *rkbuf,
				   int64_t Offset, int8_t MagicByte,
				   int8_t Attributes, int64_t Timestamp,
				   const rd_kafkap_bytes_t *key,
				   const void *payload, int32_t len,
				   int *outlenp);

/**
 * Start calculating CRC from now and track it in '*crcp'.
 */
static RD_INLINE RD_UNUSED void rd_kafka_buf_crc_init (rd_kafka_buf_t *rkbuf) {
	rd_kafka_assert(NULL, !(rkbuf->rkbuf_flags & RD_KAFKA_OP_F_CRC));
	rkbuf->rkbuf_flags |= RD_KAFKA_OP_F_CRC;
	rkbuf->rkbuf_crc = rd_crc32_init();
}

/**
 * Finalizes CRC calculation and returns the calculated checksum.
 */
static RD_INLINE RD_UNUSED
rd_crc32_t rd_kafka_buf_crc_finalize (rd_kafka_buf_t *rkbuf) {
	rkbuf->rkbuf_flags &= ~RD_KAFKA_OP_F_CRC;
	return rd_crc32_finalize(rkbuf->rkbuf_crc);
}


/**
 * Returns the number of remaining unused iovecs in buffer.
 */
static RD_INLINE RD_UNUSED
int rd_kafka_buf_iov_remain (const rd_kafka_buf_t *rkbuf) {
	return rkbuf->rkbuf_iovcnt - rkbuf->rkbuf_msg.msg_iovlen;
}


rd_kafkap_bytes_t *rd_kafkap_bytes_from_buf (const rd_kafka_buf_t *rkbuf);

void rd_kafka_buf_hexdump (const char *what, const rd_kafka_buf_t *rkbuf,
			   int read_buffer);<|MERGE_RESOLUTION|>--- conflicted
+++ resolved
@@ -262,12 +262,8 @@
 	rd_refcnt_t rkbuf_refcnt;
 	void   *rkbuf_opaque;
 
-<<<<<<< HEAD
-	int     rkbuf_retries;
-=======
 	int     rkbuf_retries;            /* Retries so far. */
 #define RD_KAFKA_BUF_NO_RETRIES  1000000  /* Do not retry */
->>>>>>> e986d689
 
 	rd_ts_t rkbuf_ts_enq;
 	rd_ts_t rkbuf_ts_sent;    /* Initially: Absolute time of transmission,
