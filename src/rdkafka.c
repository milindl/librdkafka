--- conflicted
+++ resolved
@@ -311,15 +311,10 @@
 	rd_kafka_op_t *rko;
         size_t mcnt = 0;
 
-<<<<<<< HEAD
-	mtx_lock(&srcq->rkq_lock);
-	mtx_lock(&dstq->rkq_lock);
-=======
         if (do_locks) {
-                pthread_mutex_lock(&srcq->rkq_lock);
-                pthread_mutex_lock(&dstq->rkq_lock);
-        }
->>>>>>> e3d98484
+		mtx_lock(&srcq->rkq_lock);
+		mtx_lock(&dstq->rkq_lock);
+	}
 
 	if (!dstq->rkq_fwdq && !srcq->rkq_fwdq) {
 		/* Optimization, if 'cnt' is equal/larger than all
@@ -347,23 +342,14 @@
 			}
 		}
 	} else
-<<<<<<< HEAD
-		mcnt = rd_kafka_q_move_cnt(dstq->rkq_fwdq ? dstq->rkq_fwdq : dstq,
-					   srcq->rkq_fwdq ? srcq->rkq_fwdq : srcq,
-					   cnt);
-
-	mtx_unlock(&dstq->rkq_lock);
-	mtx_unlock(&srcq->rkq_lock);
-=======
-		mcnt = rd_kafka_q_move_cnt(dstq->rkq_fwdq ? : dstq,
-					   srcq->rkq_fwdq ? : srcq,
+		mcnt = rd_kafka_q_move_cnt(dstq->rkq_fwdq ? dstq->rkq_fwdq:dstq,
+					   srcq->rkq_fwdq ? srcq->rkq_fwdq:srcq,
 					   cnt, do_locks);
 
-        if (do_locks) {
-                pthread_mutex_unlock(&dstq->rkq_lock);
-                pthread_mutex_unlock(&srcq->rkq_lock);
-        }
->>>>>>> e3d98484
+	if (do_locks) {
+		mtx_unlock(&dstq->rkq_lock);
+		mtx_unlock(&srcq->rkq_lock);
+	}
 
 	return mcnt;
 }
@@ -390,9 +376,8 @@
 					return NULL;
 				}
 				timeout_ms = 0;
-			}
-			else
-			cnd_wait(&rkq->rkq_cond, &rkq->rkq_lock);
+			} else
+				cnd_wait(&rkq->rkq_cond, &rkq->rkq_lock);
 		}
 
 		if (rko) {
@@ -462,25 +447,16 @@
                 localq.rkq_qlen = rkq->rkq_qlen;
                 localq.rkq_qsize = rkq->rkq_qsize;
 
-<<<<<<< HEAD
-	/* Reset real queue */
-	TAILQ_INIT(&rkq->rkq_q);
-	rd_atomic32_set(&rkq->rkq_qlen, 0);
-	rd_atomic64_set(&rkq->rkq_qsize, 0);
-	mtx_unlock(&rkq->rkq_lock);
-=======
-                /* Reset real queue */
-                TAILQ_INIT(&rkq->rkq_q);
-                rkq->rkq_qlen  = 0;
-                rkq->rkq_qsize = 0;
-
+		/* Reset real queue */
+		TAILQ_INIT(&rkq->rkq_q);
+		rd_atomic32_set(&rkq->rkq_qlen, 0);
+		rd_atomic64_set(&rkq->rkq_qsize, 0);
         } else {
                 /* Move the first `max_cnt` ops. */
                 rd_kafka_q_move_cnt(&localq, rkq, max_cnt, 0/*no-locks*/);
         }
 
-        pthread_mutex_unlock(&rkq->rkq_lock);
->>>>>>> e3d98484
+	mtx_unlock(&rkq->rkq_lock);
 
 	/* Call callback for each op */
 	TAILQ_FOREACH_SAFE(rko, &localq.rkq_q, rko_link, tmp) {
@@ -874,15 +850,11 @@
 	}
 #endif
 
-<<<<<<< HEAD
-	rd_kafka_rdunlock(rk);
-=======
         /* Disable logging since application's logger might be freed
          * shortly after this function returns. */
         rk->rk_conf.log_level = -1;
 
-	rd_kafka_unlock(rk);
->>>>>>> e3d98484
+	rd_kafka_rdunlock(rk);
 
 	/* Brokers pick up on rk_terminate automatically. */
 
@@ -895,20 +867,12 @@
 #define _st_printf(...) do {					\
 		ssize_t r;					\
 		ssize_t rem = size-of;				\
-<<<<<<< HEAD
-		r = rd_snprintf(buf+of, rem, __VA_ARGS__);			\
-		if (r > rem) {					\
-			size *= 2;				\
-			buf = rd_realloc(buf, size);		\
-			r = rd_snprintf(buf+of, size-of, __VA_ARGS__);	\
-=======
-		r = snprintf(buf+of, rem, fmt);			\
-		while (r >= rem) {				\
+		r = rd_snprintf(buf+of, rem, __VA_ARGS__);	\
+		if (r >= rem) {					\
 			size *= 2;				\
 			rem = size-of;				\
-			buf = realloc(buf, size);		\
-			r = snprintf(buf+of, rem, fmt);		\
->>>>>>> e3d98484
+			buf = rd_realloc(buf, size);		\
+			r = rd_snprintf(buf+of, rem, __VA_ARGS__);	\
 		}						\
 		of += r;					\
 	} while (0)
