/*
 * librdkafka - Apache Kafka C/C++ library
 *
 * Copyright (c) 2014 Magnus Edenhill
 * All rights reserved.
 *
 * Redistribution and use in source and binary forms, with or without
 * modification, are permitted provided that the following conditions are met:
 *
 * 1. Redistributions of source code must retain the above copyright notice,
 *    this list of conditions and the following disclaimer.
 * 2. Redistributions in binary form must reproduce the above copyright notice,
 *    this list of conditions and the following disclaimer in the documentation
 *    and/or other materials provided with the distribution.
 *
 * THIS SOFTWARE IS PROVIDED BY THE COPYRIGHT HOLDERS AND CONTRIBUTORS "AS IS"
 * AND ANY EXPRESS OR IMPLIED WARRANTIES, INCLUDING, BUT NOT LIMITED TO, THE
 * IMPLIED WARRANTIES OF MERCHANTABILITY AND FITNESS FOR A PARTICULAR PURPOSE
 * ARE DISCLAIMED. IN NO EVENT SHALL THE COPYRIGHT OWNER OR CONTRIBUTORS BE
 * LIABLE FOR ANY DIRECT, INDIRECT, INCIDENTAL, SPECIAL, EXEMPLARY, OR
 * CONSEQUENTIAL DAMAGES (INCLUDING, BUT NOT LIMITED TO, PROCUREMENT OF
 * SUBSTITUTE GOODS OR SERVICES; LOSS OF USE, DATA, OR PROFITS; OR BUSINESS
 * INTERRUPTION) HOWEVER CAUSED AND ON ANY THEORY OF LIABILITY, WHETHER IN
 * CONTRACT, STRICT LIABILITY, OR TORT (INCLUDING NEGLIGENCE OR OTHERWISE)
 * ARISING IN ANY WAY OUT OF THE USE OF THIS SOFTWARE, EVEN IF ADVISED OF THE
 * POSSIBILITY OF SUCH DAMAGE.
 */

#pragma once

/**
 * Apache Kafka consumer & producer
 *
 * rdkafkacpp.h contains the public C++ API for librdkafka.
 * The API isdocumented in this file as comments prefixing the class, function,
 * type, enum, define, etc.
 * For more information, see the C interface in rdkafka.h and read the
 * manual in INTRODUCTION.md.
 * The C++ interface is STD C++ '03 compliant.
 */

#include <vector>

#include <string>
#include <list>
#include <vector>
#include <stdint.h>


#ifdef _MSC_VER
#undef RD_EXPORT
#ifdef LIBRDKAFKACPP_EXPORTS
#define RD_EXPORT __declspec(dllexport)
#else
#define RD_EXPORT __declspec(dllimport)
#endif
#else
#define RD_EXPORT
#endif

namespace RdKafka {

/**
 * librdkafka version
 *
 * Interpreted as hex MM.mm.rr.xx:
 *   MM = Major
 *   mm = minor
 *   rr = revision
 *   xx = pre-release id (0xff is the final release)
 *
 * I.e.: 0x000801ff = 0.8.1
 */
#define RD_KAFKA_VERSION  0x00090001

/**
 * Returns the librdkafka version as integer.
 */
RD_EXPORT
int          version ();

/**
 * Returns the librdkafka version as string.
 */
RD_EXPORT
std::string  version_str();

/**
 * Returns a CSV list of the supported debug contexts
 * for use with Conf::Set("debug", ..).
 */
RD_EXPORT
std::string get_debug_contexts();

/**
 * ErrorCode
 * Returned throughout the library to signal errors and events.
 */
enum ErrorCode {
  ERR__BEGIN = -200,             /* begin internal error codes */
  ERR__BAD_MSG = -199,           /* Received message is incorrect */
  ERR__BAD_COMPRESSION = -198,   /* Bad/unknown compression */
  ERR__DESTROY = -197,           /* Broker is going away */
  ERR__FAIL = -196,              /* Generic failure */
  ERR__TRANSPORT = -195,         /* Broker transport error */
  ERR__CRIT_SYS_RESOURCE = -194, /* Critical system resource
                                  * failure */
  ERR__RESOLVE = -193,           /* Failed to resolve broker */
  ERR__MSG_TIMED_OUT = -192,     /* Produced message timed out*/
  ERR__PARTITION_EOF = -191,     /* Reached the end of the
                                  * topic+partition queue on
                                  * the broker.
                                  * Not really an error. */
  ERR__UNKNOWN_PARTITION = -190, /* Permanent:
                                  * Partition does not
                                  * exist in cluster. */
  ERR__FS = -189,                /* File or filesystem error */
  ERR__UNKNOWN_TOPIC = -188,     /* Permanent:
                                  * Topic does not exist
                                  * in cluster. */
  ERR__ALL_BROKERS_DOWN = -187,  /* All broker connections
                                  * are down. */
  ERR__INVALID_ARG = -186,       /* Invalid argument, or
                                  * invalid configuration */
  ERR__TIMED_OUT = -185,         /* Operation timed out */
  ERR__QUEUE_FULL = -184,        /* Queue is full */
  ERR__ISR_INSUFF = -183,        /* ISR count < required.acks */
  ERR__NODE_UPDATE = -182,       /* Broker node update */
  ERR__SSL = -181,               /* SSL certification verification failed */
  ERR__WAIT_COORD = -180,        /* Waiting for coordinator
                                  * to become available. */
  ERR__UNKNOWN_GROUP = -179,     /* Unknown client group */
  ERR__IN_PROGRESS = -178,       /* Operation in progress */
  ERR__PREV_IN_PROGRESS = -177,  /* Previous operation
                                  * in progress, wait for
                                  * it to finish. */
  ERR__EXISTING_SUBSCRIPTION = -176, /* This operation
                                      * would interfer
                                      * with an existing
                                      * subscription */
  ERR__ASSIGN_PARTITIONS = -175, /* For use w rebalance_cb*/
  ERR__REVOKE_PARTITIONS = -174, /* For use w rebalance_cb*/
  ERR__CONFLICT = -173,          /* Conflicting use */
  ERR__STATE = -172,             /* Wrong state */
  ERR__UNKNOWN_PROTOCOL = -171,  /* Unknown protocol */
  ERR__NOT_IMPLEMENTED = -170,   /* Not implemented */
  ERR__AUTHENTICATION = -169,    /* Authentication failure */
  ERR__END = -100,               /* end internal error codes */

  /* Standard Kafka errors: */
  ERR_UNKNOWN = -1,
  ERR_NO_ERROR = 0,
  ERR_OFFSET_OUT_OF_RANGE = 1,
  ERR_INVALID_MSG = 2,
  ERR_UNKNOWN_TOPIC_OR_PART = 3,
  ERR_INVALID_MSG_SIZE = 4,
  ERR_LEADER_NOT_AVAILABLE = 5,
  ERR_NOT_LEADER_FOR_PARTITION = 6,
  ERR_REQUEST_TIMED_OUT = 7,
  ERR_BROKER_NOT_AVAILABLE = 8,
  ERR_REPLICA_NOT_AVAILABLE = 9,
  ERR_MSG_SIZE_TOO_LARGE = 10,
  ERR_STALE_CTRL_EPOCH = 11,
  ERR_OFFSET_METADATA_TOO_LARGE = 12,
  ERR_OFFSET_LOAD_IN_PROGRESS = 14,
  ERR_CONSUMER_COORDINATOR_NOT_AVAILABLE = 15,
  ERR_NOT_COORDINATOR_FOR_CONSUMER = 16,
  ERR_TOPIC_EXCEPTION = 17,
  ERR_RECORD_LIST_TOO_LARGE = 18,
  ERR_NOT_ENOUGH_REPLICAS = 19,
  ERR_NOT_ENOUGH_REPLICAS_AFTER_APPEND = 20,
  ERR_INVALID_REQUIRED_ACKS = 21,
  ERR_ILLEGAL_GENERATION = 22,
  ERR_INCONSISTENT_GROUP_PROTOCOL = 23,
  ERR_INVALID_GROUP_ID = 24,
  ERR_UNKNOWN_MEMBER_ID = 25,
  ERR_INVALID_SESSION_TIMEOUT = 26,
  ERR_REBALANCE_IN_PROGRESS = 27,
  ERR_INVALID_COMMIT_OFFSET_SIZE = 28,
  ERR_TOPIC_AUTHORIZATION_FAILED = 29,
  ERR_GROUP_AUTHORIZATION_FAILED = 30,
  ERR_CLUSTER_AUTHORIZATION_FAILED = 31

};


/**
 * Returns a human readable representation of a kafka error.
 */
RD_EXPORT
std::string  err2str(RdKafka::ErrorCode err);

/**
 * Wait for all rd_kafka_t objects to be destroyed.
 * Returns 0 if all kafka objects are now destroyed, or -1 if the
 * timeout was reached.
 * Since RdKafka handle deletion is an asynch opration the 
 * `wait_destroyed()` function can be used for applications where
 * a clean shutdown is required.
 */
RD_EXPORT
int          wait_destroyed(int timeout_ms);


/* Forward declarations */
class Producer;
class Message;
class Event;
class Topic;
<<<<<<< HEAD
class TopicPartition;
=======
class Metadata;
>>>>>>> 602beaae


/**
 * Delivery Report callback class
 */
class RD_EXPORT DeliveryReportCb {
 public:
  virtual void dr_cb (Message &message) = 0;
};


/**
 * Partitioner callback class
 */
class RD_EXPORT PartitionerCb {
 public:
  virtual int32_t partitioner_cb (const Topic *topic,
                                  const std::string *key,
                                  int32_t partition_cnt,
                                  void *msg_opaque) = 0;
};

/**
 * Variant partitioner callback that gets the key as pointer and length
 * instead of as a const std::string *.
 */
class PartitionerKeyPointerCb {
 public:
  virtual int32_t partitioner_cb (const Topic *topic,
                                  const void *key,
                                  size_t key_len,
                                  int32_t partition_cnt,
                                  void *msg_opaque) = 0;
};


/**
 * SocketCb callback class
 */
class RD_EXPORT SocketCb {
 public:
  virtual int socket_cb (int domain, int type, int protocol) = 0;
};

/**
 * OpenCb callback class
 */
class RD_EXPORT OpenCb {
 public:
  virtual int open_cb (const std::string &path, int flags, int mode) = 0;
};


/**
 * Event callback class
 * Events propogate errors, stats and logs to the application.
 */
class RD_EXPORT EventCb {
 public:
  virtual void event_cb (Event &event) = 0;
};


/**
 * Consume callback class
 */
class RD_EXPORT ConsumeCb {
 public:
  virtual void consume_cb (Message &message, void *opaque) = 0;
};

/**
 * Rebalance callback class
 */
class RD_EXPORT RebalanceCb {
public:
  virtual void rebalance_cb(RdKafka::ErrorCode err,
                            const std::vector<TopicPartition*>&partitions) = 0;
};



/**
 * Event class as provided to the EventCb callback.
 */
class RD_EXPORT Event {
 public:
  enum Type {
    EVENT_ERROR,
    EVENT_STATS,
    EVENT_LOG,
    EVENT_THROTTLE
  };

  enum Severity {
    /* These match the syslog(3) severities */
    EVENT_SEVERITY_EMERG = 0,
    EVENT_SEVERITY_ALERT = 1,
    EVENT_SEVERITY_CRITICAL = 2,
    EVENT_SEVERITY_ERROR = 3,
    EVENT_SEVERITY_WARNING = 4,
    EVENT_SEVERITY_NOTICE = 5,
    EVENT_SEVERITY_INFO = 6,
    EVENT_SEVERITY_DEBUG = 7
  };

  ~Event () {};

  /* Accessor functions */
  virtual Type        type () const = 0;          /* ALL */
  virtual ErrorCode   err () const = 0;           /* ALL but THROTTLE */
  virtual Severity    severity () const = 0;      /* LOG */
  virtual std::string fac () const = 0;           /* LOG */
  virtual std::string str () const = 0;           /* LOG */
  virtual int         throttle_time () const = 0; /* THROTTLE */
  virtual std::string broker_name () const = 0;   /* THROTTLE */
  virtual int         broker_id () const = 0;   /* THROTTLE */
  
};


/**
 * Configuration object.
 * Holds either global or topic configuration.
 * Created through Conf::create() factory.
 */
class RD_EXPORT Conf {
 public:
  enum ConfType {
    CONF_GLOBAL,
    CONF_TOPIC
  };

  enum ConfResult {
    CONF_UNKNOWN = -2,
    CONF_INVALID = -1,
    CONF_OK = 0
  };

  
  /**
   * Create conf object
   */
  static Conf *create (ConfType type);

  virtual ~Conf () { };

  /**
   * Set configuration property 'name' to value 'value'.
   * Returns CONF_OK on success.
   * 'errstr' is set to a human readable error description on error.
   */
  virtual Conf::ConfResult set (const std::string &name,
                                const std::string &value,
                                std::string &errstr) = 0;

  /* Use with 'name' = "dr_cb" */
  virtual Conf::ConfResult set (const std::string &name,
                                DeliveryReportCb *dr_cb,
                                std::string &errstr) = 0;

  /* Use with 'name' = "event_cb" */
  virtual Conf::ConfResult set (const std::string &name,
                                EventCb *event_cb,
                                std::string &errstr) = 0;

  /* Use with 'name' = "default_topic_conf" */
  virtual Conf::ConfResult set (const std::string &name,
                                const Conf *topic_conf,
                                std::string &errstr) = 0;

  /* Use with 'name' = "partitioner_cb" */
  virtual Conf::ConfResult set (const std::string &name,
                                PartitionerCb *partitioner_cb,
                                std::string &errstr) = 0;

  /* Use with 'name' = "partitioner_key_pointer_cb" */
  virtual Conf::ConfResult set (const std::string &name,
                                PartitionerKeyPointerCb *partitioner_kp_cb,
                                std::string &errstr) = 0;

  /* Use with 'name' = "socket_cb" */
  virtual Conf::ConfResult set (const std::string &name, SocketCb *socket_cb,
                                std::string &errstr) = 0;

  /* Use with 'name' = "open_cb" */
  virtual Conf::ConfResult set (const std::string &name, OpenCb *open_cb,
                                std::string &errstr) = 0;

  /* Use with 'name' = "rebalance_cb" */
  virtual Conf::ConfResult set (const std::string &name,
                                RebalanceCb *rebalance_cb,
                                std::string &errstr) = 0;

  /* Query single configuration value */
  virtual Conf::ConfResult get(const std::string &name,
	  std::string &value) const = 0;

  /**
   * Dump configuration names and values to list containing name,value tuples
   */
  virtual std::list<std::string> *dump () = 0;
};


/**
 * Base handle, super class for Consumer and Producer.
 */
class RD_EXPORT Handle {
 public:
  virtual ~Handle() {};

  /**
   * Returns the name of the handle
   */
  virtual const std::string name () const = 0;


  /**
   * Polls the provided kafka handle for events.
   *
   * Events will cause application provided callbacks to be called.
   *
   * The 'timeout_ms' argument specifies the minimum amount of time
   * (in milliseconds) that the call will block waiting for events.
   * For non-blocking calls, provide 0 as 'timeout_ms'.
   * To wait indefinately for an event, provide -1.
   *
   * Events:
   *   - delivery report callbacks  (if dr_cb is configured) [producer]
   *   - event callbacks (if event_cb is configured) [producer & consumer]
   *   - stats callbacks (if stats_cb is configured) [producer & consumer]
   *
   * Returns the number of events served.
   */
  virtual int poll (int timeout_ms) = 0;

  /**
   * Returns the current out queue length:
   * messages waiting to be sent to, or acknowledged by, the broker.
   */
  virtual int outq_len () = 0;

<<<<<<< HEAD
};


/**
 * Topic and Partition
 */
class RD_EXPORT TopicPartition {
public:
  static TopicPartition *create (const std::string &topic, int partition);

  virtual ~TopicPartition() = 0;

  virtual int partition () = 0;
  virtual const std::string &topic () const = 0;
=======
  /**
   * Request Metadata from broker.
   *  all_topics - if non-zero: request info about all topics in cluster,
   *               if zero: only request info about locally known topics.
   *  only_rkt   - only request info about this topic
   *  metadatap  - pointer to hold metadata result.
   *               The '*metadatap' pointer must be released
   *               with delete.
   *  timeout_ms - maximum response time before failing.
   *
   * Returns RD_KAFKA_RESP_ERR_NO_ERROR on success (in which case *metadatap)
   * will be set, else RD_KAFKA_RESP_ERR__TIMED_OUT on timeout or
   * other error code on error.
   */
  virtual ErrorCode metadata(bool all_topics,const Topic *only_rkt,
            Metadata **metadatap, int timeout_ms) = 0;
>>>>>>> 602beaae
};


/**
 * Topic
 */
class RD_EXPORT Topic {
 public:
  /**
   * Unassigned partition.
   *
   * The unassigned partition is used by the producer API for messages
   * that should be partitioned using the configured or default partitioner.
   */
  static const int32_t PARTITION_UA = -1;

  /* Special offsets */
  static const int64_t OFFSET_BEGINNING = -2; /* Consume from beginning */
  static const int64_t OFFSET_END       = -1; /* Consume from end */
  static const int64_t OFFSET_STORED    = -1000; /* Consume from offset
                                                  * retrived from offset store*/

  /**
   * Creates a new topic handle for topic named 'topic_str'.
   *
   * 'conf' is an optional configuration for the topic  that will be used 
   * instead of the default topic configuration.
   * The 'conf' object is reusable after this call.
   *
   * Returns the new topic handle or NULL on error (see `errstr`).
   */
  static Topic *create (Handle *base, const std::string &topic_str,
                        Conf *conf, std::string &errstr);

  virtual ~Topic () = 0;

  /**
   * Returns the topic name
   */
  virtual const std::string name () const = 0;

  /**
   * Returns true if 'partition' is available for the topic (has leader).
   * NOTE: MUST ONLY be called from within a PartitionerCb callback.
   */
  virtual bool partition_available (int32_t partition) const = 0;

  /**
   * Store offset 'offset' for topic partition 'partition'.
   * The offset will be commited (written) to the offset store according
   * to `auto.commit.interval.ms`.
   *
   * NOTE: `auto.commit.enable` must be set to "false" when using this API.
   *
   * Returns RD_KAFKA_RESP_ERR_NO_ERROR on success or an error code on error.
   */
  virtual ErrorCode offset_store (int32_t partition, int64_t offset) = 0;
};


/**
 * Message, as provided to DeliveryReportCb, PartitionerCb callbacks, etc.
 */
class RD_EXPORT Message {
 public:
  /* Accessor functions,
   * Not all fields are present in all types of callbacks. */
  virtual std::string         errstr() const = 0;
  virtual ErrorCode           err () const = 0;
  /* NOTE: topic() will return NULL if the corresponding Topic object has not been
   *       explicitly created with Topic::create().
   *       In this case use topic_name() instead. */
  virtual Topic              *topic () const = 0;
  virtual std::string         topic_name () const = 0;
  virtual int32_t             partition () const = 0;
  virtual void               *payload () const = 0 ;
  virtual size_t              len () const = 0;
  virtual const std::string  *key () const = 0;
  virtual const void         *key_pointer () const = 0 ;
  virtual size_t              key_len () const = 0;
  virtual int64_t             offset () const = 0;
  virtual void               *msg_opaque () const = 0;
  virtual ~Message () = 0;
};


/**
 * Queue
 *
 * Create a new message queue.  Message queues allows the application
 * to re-route consumed messages from multiple topic+partitions into
 * one single queue point.  This queue point, containing messages from
 * a number of topic+partitions, may then be served by a single
 * consume() method, rather than one per topic+partition combination.
 *
 * See the Consumer::start(), Consumer::consume(), and
 * Consumer::consume_callback() methods that take a queue as the first
 * parameter for more information.
 */
class Queue {
 public:

  /**
   * Create Queue object
   */
  static Queue *create (Handle *handle);

  virtual ~Queue () { }
};

/**
<<<<<<< HEAD
 * High-level KafkaConsumer (for brokers 0.9 and later)
 */
class RD_EXPORT KafkaConsumer : public virtual Handle {
public:
  static KafkaConsumer *create (Conf *conf, std::string &errstr);

  virtual ~KafkaConsumer () = 0;


  virtual ErrorCode assignment (std::vector<RdKafka::TopicPartition*> &partitions) = 0;
  virtual ErrorCode subscription (std::vector<std::string> &topics) = 0;


  /* pattern matching automatically performed for topics prefixed with "^" */
  virtual ErrorCode subscribe (const std::vector<std::string> &topics) = 0;

  virtual ErrorCode unsubscribe () = 0;

  virtual ErrorCode assign (const std::vector<TopicPartition*> &partitions) = 0;

  virtual Message *consume (int timeout_ms) = 0;

#if FIXME
  virtual ErrorCode commitSync () = 0;
  // FIXME virtual ErrorCode commitSync (Map<TopicPartition, Offset> offsets) = 0;
  // FIXME virtual ErrorCode commitAsync (OffsetCommitCallback *callback) = 0;

  virtual ErrorCode seek (TopicPartition &partition, int64_t offset) = 0;
  virtual ErrorCode seek (Topic *topic, int64_t offset) = 0,
  virtual ErrorCode seekToBeginning (TopicPartition &partition) = 0;
  virtual ErrorCode seekToEnd (TopicPartition &partition) = 0;

  virtual ErrorCode position (TopicPartition &partition, int64_t *offsetp) = 0;

  // FIXME virtual ErrorCode committed (TopicPartition &partition, OffsetAndMetadata *oam) = 0;
#endif

  virtual ErrorCode close () = 0;

=======
 * Metadata: Broker information handler
 */
class BrokerMetadata {
 public:
  virtual int32_t            id() const = 0;   /* Broker Id */
  virtual const std::string *host() const = 0; /* Broker hostname */
  virtual int                port() const = 0; /* Broker listening port */
  virtual ~BrokerMetadata() = 0;
};

/**
 * Metadata: Partition information handler
 */
class PartitionMetadata {
 public:
  typedef std::vector<int32_t> ReplicasVector;
  typedef std::vector<int32_t> ISRSVector;

  typedef ReplicasVector::const_iterator ReplicasIterator;
  typedef ISRSVector::const_iterator     ISRSIterator;
  
  virtual int32_t                    id() const = 0;         /* Partition Id */
  virtual ErrorCode                  err() const = 0;        /* Partition error reported by broker */
  virtual int32_t                    leader() const = 0;     /* Leader broker */
  virtual const std::vector<int32_t> *replicas() const = 0;   /* Replica brokers */
  virtual const std::vector<int32_t> *isrs() const = 0;       /* In-Sync-Replica brokers */
  virtual ~PartitionMetadata() = 0;
};

/**
 * Metadata: Topic information handler
 */
class TopicMetadata {
 public:
  typedef std::vector<const PartitionMetadata*> PartitionMetadataVector;
  typedef PartitionMetadataVector::const_iterator PartitionMetadataIterator; // @TODO Portable??
  virtual const std::string             *topic() const = 0;      /* Topic name */
  virtual const PartitionMetadataVector *partitions() const = 0; /* Partitions */
  virtual ErrorCode                      err() const = 0;        /* Topic error reported by broker */
  virtual ~TopicMetadata() = 0;
};

/**
 * Metadata container
 */
class Metadata {
 public:
  typedef std::vector<const BrokerMetadata*> BrokerMetadataVector;
  typedef std::vector<const TopicMetadata*>  TopicMetadataVector;

  typedef BrokerMetadataVector::const_iterator BrokerMetadataIterator;
  typedef TopicMetadataVector::const_iterator  TopicMetadataIterator;

  virtual const BrokerMetadataVector *brokers() const = 0;  /* Brokers */
  virtual const TopicMetadataVector  *topics() const = 0;   /* Topics */
  virtual int32_t                     orig_broker_id() const = 0; /* Broker originating this metadata */
  virtual const std::string           orig_broker_name() const = 0; /* Broker originating this metadata */
  virtual ~Metadata() = 0;
>>>>>>> 602beaae
};

/**
 * Consumer
 */
class RD_EXPORT Consumer : public virtual Handle {
 public:
  /**
   * Creates a new Kafka consumer handle.
   *
   * 'conf' is an optional object that will be used instead of the default
   * configuration.
   * The 'conf' object is reusable after this call.
   *
   * Returns the new handle on success or NULL on error in which case
   * 'errstr' is set to a human readable error message.
   */
  static Consumer *create (Conf *conf, std::string &errstr);

  virtual ~Consumer () = 0;


  /**
   * Start consuming messages for topic and 'partition'
   * at offset 'offset' which may either be a proper offset (0..N)
   * or one of the the special offsets:
   *  `OFFSET_BEGINNING` or `OFFSET_END`.
   *
   * rdkafka will attempt to keep 'queued.min.messages' (config property)
   * messages in the local queue by repeatedly fetching batches of messages
   * from the broker until the threshold is reached.
   *
   * The application shall use one of the `..->consume*()` functions
   * to consume messages from the local queue, each kafka message being
   * represented as a `RdKafka::Message *` object.
   *
   * `..->start()` must not be called multiple times for the same
   * topic and partition without stopping consumption first with
   * `..->stop()`.
   *
   * Returns an ErrorCode to indicate success or failure.
   */
  virtual ErrorCode start (Topic *topic, int32_t partition, int64_t offset) = 0;

  /**
   * Start consuming messages for topic and 'partition' on queue 'queue'.
   *
   * See start() above for additional details on parameters and results.
   */
  virtual ErrorCode start (Topic *topic, int32_t partition, int64_t offset,
                           Queue *queue) = 0;

  /**
   * Stop consuming messages for topic and 'partition', purging
   * all messages currently in the local queue.
   *
   * The application needs to be stop all consumers before destroying
   * the Consumer handle.
   *
   * Returns 0 on success or -1 on error (see `errno`).
   */
  virtual ErrorCode stop (Topic *topic, int32_t partition) = 0;

  /**
   * Consume a single message from topic and 'partition'.
   *
   * 'timeout_ms' is maximum amount of time to wait for a message to be
   * received.
   * Consumer must have been previously started with `..->start()`.
   *
   * Returns a Message object, the application needs to check if message
   * is an error or a proper message `Message->err()` and checking for
   * `ERR_NO_ERROR`.
   *
   * The message object must be destroyed when the application is done with it.
   *
   * Errors (in Message->err()):
   *   ERR__TIMED_OUT - 'timeout_ms' was reached with no new messages fetched.
   *   ERR__PARTITION_EOF - End of partition reached, not an error.
   */
  virtual Message *consume (Topic *topic, int32_t partition,
                            int timeout_ms) = 0;

  /**
   * Consume a single message from the specified queue.
   *
   * 'timeout_ms' is maximum amount of time to wait for a message to be
   * received.
   * Consumer must have been previously started on the queue with
   * `..->start()`.
   *
   * Returns a Message object, the application needs to check if message
   * is an error or a proper message `Message->err()` and checking for
   * `ERR_NO_ERROR`.
   *
   * The message object must be destroyed when the application is done with it.
   *
   * Errors (in Message->err()):
   *   ERR__TIMED_OUT - 'timeout_ms' was reached with no new messages fetched.
   *
   * Note that Message->topic() may be nullptr after certain kinds of
   * errors, so applications should check that it isn't null before
   * dereferencing it.
   */
  virtual Message *consume (Queue *queue, int timeout_ms) = 0;

  /**
   * Consumes messages from 'topic' and 'partition', calling
   * the provided callback for each consumed messsage.
   *
   * `consume_callback()` provides higher throughput performance
   * than `consume()`.
   *
   * 'timeout_ms' is the maximum amount of time to wait for one or more messages
   * to arrive.
   *
   * The provided 'consume_cb' instance has its 'consume_cb' function
   * called for every message received.
   *
   * The 'opaque' argument is passed to the 'consume_cb' as 'opaque'.
   *
   * Returns the number of messages processed or -1 on error.
   *
   * See: consume()
   */
  virtual int consume_callback (Topic *topic, int32_t partition,
                                int timeout_ms,
                                ConsumeCb *consume_cb,
                                void *opaque) = 0;

  /**
   * Consumes messages from 'queue', calling the provided callback for
   * each consumed messsage.
   *
   * `consume_callback()` provides higher throughput performance
   * than `consume()`.
   *
   * 'timeout_ms' is the maximum amount of time to wait for one or more messages
   * to arrive.
   *
   * The provided 'consume_cb' instance has its 'consume_cb' function
   * called for every message received.
   *
   * The 'opaque' argument is passed to the 'consume_cb' as 'opaque'.
   *
   * Returns the number of messages processed or -1 on error.
   *
   * See: consume()
   */
  virtual int consume_callback (Queue *queue, int timeout_ms,
                                RdKafka::ConsumeCb *consume_cb,
                                void *opaque) = 0;

  /**
   * Converts an offset into the logical offset from the tail of a topic.
   *
   * 'offset' is the (positive) number of items from the end.
   */
  static int64_t OffsetTail(int64_t offset);
};


/**
 * Producer
 */
class RD_EXPORT Producer : public virtual Handle {
 public:
  /**
   * Creates a new Kafka producer handle.
   *
   * 'conf' is an optional object that will be used instead of the default
   * configuration.
   * The 'conf' object is reusable after this call.
   *
   * Returns the new handle on success or NULL on error in which case
   * 'errstr' is set to a human readable error message.
   */
  static Producer *create (Conf *conf, std::string &errstr);


  virtual ~Producer () = 0;

  /* Produce msgflags */
  static const int RK_MSG_FREE = 0x1;
  static const int RK_MSG_COPY = 0x2;
  /* For backwards compatibility: */
#ifndef MSG_COPY /* defined in sys/msg.h */
  static const int MSG_FREE = RK_MSG_FREE;
  static const int MSG_COPY = RK_MSG_COPY;
#endif

  /**
   * Produce and send a single message to broker.
   *
   * This is an asynch non-blocking API.
   *
   * 'partition' is the target partition, either:
   *   - RdKafka::Topic::PARTITION_UA (unassigned) for
   *     automatic partitioning using the topic's partitioner function, or
   *   - a fixed partition (0..N)
   *
   * 'msgflags' is zero or more of the following flags OR:ed together:
   *    RK_MSG_FREE - rdkafka will free(3) 'payload' when it is done with it.
   *    RK_MSG_COPY - the 'payload' data will be copied and the 'payload'
   *               pointer will not be used by rdkafka after the
   *               call returns.
   *
   *  NOTE: RK_MSG_FREE and RK_MSG_COPY are mutually exclusive.
   *
   *  If the function returns -1 and RK_MSG_FREE was specified, then
   *  the memory associated with the payload is still the caller's
   *  responsibility.
   *
   * 'payload' is the message payload of size 'len' bytes.
   *
   * 'key' is an optional message key, if non-NULL it
   * will be passed to the topic partitioner as well as be sent with the
   * message to the broker and passed on to the consumer.
   *
   * 'msg_opaque' is an optional application-provided per-message opaque
   * pointer that will provided in the delivery report callback (`dr_cb`) for
   * referencing this message.
   *
   * Returns an ErrorCode to indicate success or failure.
   *  ERR__QUEUE_FULL - maximum number of outstanding messages has been reached:
   *                   "queue.buffering.max.message"
   *
   *  ERR_MSG_SIZE_TOO_LARGE - message is larger than configured max size:
   *                           "messages.max.bytes".
   *
   *  ERR__UNKNOWN_PARTITION - requested 'partition' is unknown in the
   *                           Kafka cluster.
   *
   *  ERR__UNKNOWN_TOPIC     - topic is unknown in the Kafka cluster.
   */
  virtual ErrorCode produce (Topic *topic, int32_t partition,
                             int msgflags,
                             void *payload, size_t len,
                             const std::string *key,
                             void *msg_opaque) = 0;

  /**
   * Variant produce() that passes the key as a pointer and length
   * instead of as a const std::string *.
   */
  virtual ErrorCode produce (Topic *topic, int32_t partition,
                             int msgflags,
                             void *payload, size_t len,
                             const void *key, size_t key_len,
                             void *msg_opaque) = 0;
};


}
<|MERGE_RESOLUTION|>--- conflicted
+++ resolved
@@ -38,8 +38,6 @@
  * manual in INTRODUCTION.md.
  * The C++ interface is STD C++ '03 compliant.
  */
-
-#include <vector>
 
 #include <string>
 #include <list>
@@ -207,11 +205,8 @@
 class Message;
 class Event;
 class Topic;
-<<<<<<< HEAD
 class TopicPartition;
-=======
 class Metadata;
->>>>>>> 602beaae
 
 
 /**
@@ -455,22 +450,6 @@
    */
   virtual int outq_len () = 0;
 
-<<<<<<< HEAD
-};
-
-
-/**
- * Topic and Partition
- */
-class RD_EXPORT TopicPartition {
-public:
-  static TopicPartition *create (const std::string &topic, int partition);
-
-  virtual ~TopicPartition() = 0;
-
-  virtual int partition () = 0;
-  virtual const std::string &topic () const = 0;
-=======
   /**
    * Request Metadata from broker.
    *  all_topics - if non-zero: request info about all topics in cluster,
@@ -485,9 +464,22 @@
    * will be set, else RD_KAFKA_RESP_ERR__TIMED_OUT on timeout or
    * other error code on error.
    */
-  virtual ErrorCode metadata(bool all_topics,const Topic *only_rkt,
-            Metadata **metadatap, int timeout_ms) = 0;
->>>>>>> 602beaae
+  virtual ErrorCode metadata (bool all_topics, const Topic *only_rkt,
+                              Metadata **metadatap, int timeout_ms) = 0;
+};
+
+
+/**
+ * Topic and Partition
+ */
+class RD_EXPORT TopicPartition {
+public:
+  static TopicPartition *create (const std::string &topic, int partition);
+
+  virtual ~TopicPartition() = 0;
+
+  virtual int partition () = 0;
+  virtual const std::string &topic () const = 0;
 };
 
 
@@ -599,7 +591,6 @@
 };
 
 /**
-<<<<<<< HEAD
  * High-level KafkaConsumer (for brokers 0.9 and later)
  */
 class RD_EXPORT KafkaConsumer : public virtual Handle {
@@ -638,67 +629,6 @@
 #endif
 
   virtual ErrorCode close () = 0;
-
-=======
- * Metadata: Broker information handler
- */
-class BrokerMetadata {
- public:
-  virtual int32_t            id() const = 0;   /* Broker Id */
-  virtual const std::string *host() const = 0; /* Broker hostname */
-  virtual int                port() const = 0; /* Broker listening port */
-  virtual ~BrokerMetadata() = 0;
-};
-
-/**
- * Metadata: Partition information handler
- */
-class PartitionMetadata {
- public:
-  typedef std::vector<int32_t> ReplicasVector;
-  typedef std::vector<int32_t> ISRSVector;
-
-  typedef ReplicasVector::const_iterator ReplicasIterator;
-  typedef ISRSVector::const_iterator     ISRSIterator;
-  
-  virtual int32_t                    id() const = 0;         /* Partition Id */
-  virtual ErrorCode                  err() const = 0;        /* Partition error reported by broker */
-  virtual int32_t                    leader() const = 0;     /* Leader broker */
-  virtual const std::vector<int32_t> *replicas() const = 0;   /* Replica brokers */
-  virtual const std::vector<int32_t> *isrs() const = 0;       /* In-Sync-Replica brokers */
-  virtual ~PartitionMetadata() = 0;
-};
-
-/**
- * Metadata: Topic information handler
- */
-class TopicMetadata {
- public:
-  typedef std::vector<const PartitionMetadata*> PartitionMetadataVector;
-  typedef PartitionMetadataVector::const_iterator PartitionMetadataIterator; // @TODO Portable??
-  virtual const std::string             *topic() const = 0;      /* Topic name */
-  virtual const PartitionMetadataVector *partitions() const = 0; /* Partitions */
-  virtual ErrorCode                      err() const = 0;        /* Topic error reported by broker */
-  virtual ~TopicMetadata() = 0;
-};
-
-/**
- * Metadata container
- */
-class Metadata {
- public:
-  typedef std::vector<const BrokerMetadata*> BrokerMetadataVector;
-  typedef std::vector<const TopicMetadata*>  TopicMetadataVector;
-
-  typedef BrokerMetadataVector::const_iterator BrokerMetadataIterator;
-  typedef TopicMetadataVector::const_iterator  TopicMetadataIterator;
-
-  virtual const BrokerMetadataVector *brokers() const = 0;  /* Brokers */
-  virtual const TopicMetadataVector  *topics() const = 0;   /* Topics */
-  virtual int32_t                     orig_broker_id() const = 0; /* Broker originating this metadata */
-  virtual const std::string           orig_broker_name() const = 0; /* Broker originating this metadata */
-  virtual ~Metadata() = 0;
->>>>>>> 602beaae
 };
 
 /**
@@ -952,4 +882,136 @@
 };
 
 
+
+/**
+ * Metadata: Broker information
+ */
+class BrokerMetadata {
+ public:
+  /**
+   * Broker id
+   */
+  virtual int32_t id() const = 0;
+
+  /**
+   * Broker hostname
+   */
+  virtual const std::string host() const = 0;
+
+  /**
+   * Broker listening port
+   */
+  virtual int port() const = 0;
+
+  virtual ~BrokerMetadata() = 0;
+};
+
+
+
+/**
+ * Metadata: Partition information
+ */
+class PartitionMetadata {
+ public:
+  typedef std::vector<int32_t> ReplicasVector;
+  typedef std::vector<int32_t> ISRSVector;
+
+  typedef ReplicasVector::const_iterator ReplicasIterator;
+  typedef ISRSVector::const_iterator     ISRSIterator;
+
+
+  /**
+   * Partition id
+   */
+  virtual int32_t id() const = 0;
+
+  /**
+   * Partition error reported by broker
+   */
+  virtual ErrorCode err() const = 0;
+
+  /**
+   * Leader broker (id) for partition
+   */
+  virtual int32_t leader() const = 0;
+
+  /**
+   * Replica brokers
+   */
+  virtual const std::vector<int32_t> *replicas() const = 0;
+
+  /**
+   * In-Sync-Replica brokers
+   * NOTE: The broker may return a cached/outdated list of ISRs.
+   */
+  virtual const std::vector<int32_t> *isrs() const = 0;
+
+  virtual ~PartitionMetadata() = 0;
+};
+
+
+
+/**
+ * Metadata: Topic information
+ */
+class TopicMetadata {
+ public:
+  typedef std::vector<const PartitionMetadata*> PartitionMetadataVector;
+  typedef PartitionMetadataVector::const_iterator PartitionMetadataIterator;
+
+  /**
+   * Topic name
+   */
+  virtual const std::string topic() const = 0;
+
+  /**
+   * Partition list
+   */
+  virtual const PartitionMetadataVector *partitions() const = 0;
+
+  /**
+   * Topic error reported by broker
+   */
+  virtual ErrorCode err() const = 0;
+
+  virtual ~TopicMetadata() = 0;
+};
+
+
+/**
+ * Metadata container
+ */
+class Metadata {
+ public:
+  typedef std::vector<const BrokerMetadata*> BrokerMetadataVector;
+  typedef std::vector<const TopicMetadata*>  TopicMetadataVector;
+
+  typedef BrokerMetadataVector::const_iterator BrokerMetadataIterator;
+  typedef TopicMetadataVector::const_iterator  TopicMetadataIterator;
+
+
+  /**
+   * Broker list
+   */
+  virtual const BrokerMetadataVector *brokers() const = 0;
+
+  /**
+   * Topic list
+   */
+  virtual const TopicMetadataVector  *topics() const = 0;
+
+  /**
+   * Broker (id) originating this metadata
+   */
+  virtual int32_t orig_broker_id() const = 0;
+
+  /**
+   * Broker (name) originating this metadataa
+   */
+  virtual const std::string orig_broker_name() const = 0;
+
+  virtual ~Metadata() = 0;
+};
+
+
 }
